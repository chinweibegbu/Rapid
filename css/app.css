--- conflicted
+++ resolved
@@ -1642,11 +1642,7 @@
     left: 0;
     right: 0;
     margin: auto;
-<<<<<<< HEAD
     top: 30px;
-=======
-    top: 80px;
->>>>>>> 478eb887
     z-index: 3;
 }
 
@@ -1676,13 +1672,10 @@
 .modal-section {
     padding: 20px;
     border-bottom: 1px solid #CCC;
-<<<<<<< HEAD
 }
 
 .modal-section:last-child {
     border-bottom: 0;
-=======
->>>>>>> 478eb887
 }
 
 .modal-flash .content {
@@ -1787,7 +1780,6 @@
 /* Success
 ------------------------------------------------------- */
 
-<<<<<<< HEAD
 .modal a.success-action {
     height: 180px;
     border-bottom: 1px solid #CCC;
@@ -1817,12 +1809,6 @@
 
 a.success-action.twitter:before {
     background-position: -100px -220px;
-=======
-a.success-action {
-  display:inline-block;
-  padding:10px;
-  margin:10px;
->>>>>>> 478eb887
 }
 
 /* Notices
@@ -2082,11 +2068,7 @@
 ------------------------------------------------------- */
 
 @media only screen and (max-width: 840px) {
-<<<<<<< HEAD
     #bar .label {display: none;}
-=======
-    #bar span.label {display: none;}
->>>>>>> 478eb887
     #bar .icon.icon-pre-text { margin-right: 0px;}
     /* override hide for save button */
     #bar .save .label { display: block;}
