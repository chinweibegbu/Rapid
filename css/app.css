/* Basics
------------------------------------------------------- */

body {
    font:normal 12px/1.6666 'Helvetica Neue', Arial, sans-serif;
    margin:0;
    padding:0;
    min-width: 768px;
    color:#222;
    /* text-rendering: optimizeLegibility;  */
    -webkit-font-smoothing: subpixel-antialiased;
}

#iD {
    height: 100%;
    width: 100%;
    position: fixed;
    min-width: 768px;
}

.limiter {
    position: relative;
    max-width: 1200px;
}

div, textarea, input, form, span, ul, li, ol, a, button {
    -moz-box-sizing: border-box;
    -webkit-box-sizing: border-box;
    box-sizing: border-box;
}

/* Mobile Tweaks
------------------------------------------------------- */
a, button, input, textarea {
    -webkit-tap-highlight-color:rgba(0,0,0,0);
    -webkit-touch-callout:none;
    cursor:url(../img/cursor-pointer.png) 6 1, auto;
}

h2 {
    font-size: 25px;
    line-height: 1.6;
    font-weight: bold;
    margin-bottom: 10px;
}

h3:last-child,
h2:last-child,
h4:last-child { margin-bottom: 0;}

h3 {
    font-size: 18px;
    line-height: 1.3333;
    font-weight: bold;
    margin-bottom: 10px;
}

h4 {
    font-size: 12px;
    font-weight: normal;
    font-style: italic;
    padding-bottom: 10px;
}

h5 {
    font-size: 12px;
    font-weight: bold;
    padding-bottom: 10px;
}

:focus {
    outline-color: transparent;
    outline-style: none;
}

p {
    margin:0;
    padding:0;
}

em {
    font-style: italic;
}

strong {
    font-weight: bold;
}

a:visited, a {
    color: #7092ff;
}

a:hover {
    color:#597be7;
}

textarea,
input[type=text] {
    background-color: white;
    border:1px solid #ccc;
    padding:10px;
    resize: vertical;
}

.fillD textarea,
.fillD input[type=text] {
    background-color: black;
    border:1px solid rgba(255, 255, 255, .25);
    color: white;
}

textarea:focus,
input[type=text]:focus {
    background-color: #ececec;
}

.fillD textarea:focus,
.fillD input[type=text]:focus {
    background-color: black;
    border:1px solid rgba(255, 255, 255, .5);
}

input[type=text] {
    padding:5px 10px;
    height:30px;
    resize: none;
}

/* tables */

table {
    background-color: white;
    border-collapse: collapse;
    width:100%;
    border-spacing:0;
}

table th {
    text-align:left;
}

table.tags, table.tags td, table.tags th {
    border: 1px solid #CCC;
    padding: 4px;
}

/* Grid
------------------------------------------------------- */

.col0    { float:left; width:04.1666%; }
.col1    { float:left; width:08.3333%; }
.col2    { float:left; width:16.6666%; }
.col3    { float:left; width:25.0000%; }
.col4    { float:left; width:33.3333%; }
.col5    { float:left; width:41.6666%; }
.col6    { float:left; width:50.0000%; max-width: 600px; }
.col7    { float:left; width:58.3333%; }
.col8    { float:left; width:66.6666%; }
.col9    { float:left; width:75.0000%; }
.col10   { float:left; width:83.3333%; }
.col11   { float:left; width:91.6666%; }
.col12   { float:left; width:100.0000%; }
.margin0  { margin-left: 04.1666%; }
.margin1  { margin-left: 08.3333%; }
.margin2  { margin-left: 16.6666%; }
.margin3  { margin-left: 25.0000%; }
.margin4  { margin-left: 33.3333%; }
.margin5  { margin-left: 41.6666%; }
.margin6  { margin-left: 50.0000%; }
.margin7  { margin-left: 58.3333%; }
.margin8  { margin-left: 66.6666%; }
.margin9  { margin-left: 75.0000%; }
.margin10 { margin-left: 83.3333%; }
.margin11 { margin-left: 91.6666%; }
.margin12 { margin-left: 100.0000%; }

/* UI Lists
------------------------------------------------------- */

ul li { list-style: none;}

ul.toggle-list li a {
    font-weight: bold;
    color: #333;
    padding: 5px 10px;
    display:block;
    border-top: 1px solid #ccc;
    white-space:nowrap;
    text-overflow:ellipsis;
    overflow:hidden;
}
ul.toggle-list li a:hover { background-color: #ececec;}

ul.toggle-list .icon {
    float: left;
    margin-right: 5px;
}

ul.link-list li {
    display: inline-block;
    float: right;
    margin-left: 10px;
    padding-left: 10px;
    border-left: 1px solid white;
}

ul.link-list li:last-child {
    border-left: 0;
    margin-left: 0;
    padding-left: 0;
}

/* Utility Classes
------------------------------------------------------- */
.fillL {
    background: white;
    color: #333;
}

.fillL2 {
    background: #f7f7f7 url(../img/background-pattern-1.png) repeat;
    color: #333;
}

.fillD {
    background:rgba(0,0,0,.8);
    color: #6C6C6C;
}


.fl { float: left;}
.fr { float: right;}

div.hide,
form.hide {
    display:none;
}

.content {
    border-radius: 4px;
    box-shadow: 0 0 30px 0px rgba(0, 0, 0, 0.7);
}

.pad1    {padding: 10px;}
.pad2    {padding: 20px;}
.margin1 {margin: 10px;}
.margin2 {margin: 20px;}

/* Buttons */

button {
    line-height:20px;
    border:0;
    color:#222;
    background: white;
    font-weight:bold;
    font-size:12px;
    display: inline-block;
    height:40px;
    border-radius:4px;
    -webkit-transition: background 100ms;
    -moz-transition: background 100ms;
    transition: background 100ms;
}

button:hover {
    background-color: #ececec;
}

button.active {
    cursor:url(../img/cursor-pointing.png) 6 1, auto;
}

button.disabled {
    background: #6c6c6c;
    cursor: auto;
}

button.active:not([disabled]):not(.disabled) {
    background: #7092ff;
}

button.minor {
    border-radius:4px;
    height: 20px;
    width: 20px;
    border: 0;
    box-shadow: none;
    background: rgba(0,0,0,.5);
}

button.minor:hover {
    background: #222;
}

button.centered {
    display: block;
    margin-left: auto;
    margin-right: auto;
}

.button-wrap {
    display: inline-block;
    padding-right:10px;
    margin: 0;
}

.button-wrap button:only-child { width: 100%;}
.button-wrap:last-of-type { padding-right: 0;}

.joined button {
    border-right: 1px solid rgba(0,0,0,.5);
    border-radius:0;
}

.joined button:first-child {
    border-radius:4px 0 0 4px;
}

.joined button:last-child {
    border-right-width: 0px;
    border-radius:0 4px 4px 0;
}

button.browse .label { display: none;}

button.action {
    background: #7092ff;
}
button.action:hover {
    background: #597BE7;
}

button.delete {
    background-color: #ff7070;
}
button.delete:hover {
    background-color: #ef5454;
}

button.save.has-count {
    padding: 9px;
}

button.save .count {
    display: none;
}

button.save.has-count .count {
    display: block;
    position: absolute;
    top: 5px;
    background: rgba(255, 255, 255, .5);
    color: #333;
    padding: 10px;
    height: 30px;
    line-height: 12px;
    border-radius: 4px;
    margin: auto;
    margin-left: 8.3333%;
}

button.save.has-count .count::before {
    content: "";
    margin: auto;
    width: 0;
    height: 0;
    position: absolute;
    left: -6px;
    top: 0;
    bottom: 0;
    border-top:    6px solid transparent;
    border-bottom: 6px solid transparent;
    border-right:  6px solid rgba(255,255,255,.5);
}

button.close {
    position: absolute;
    top: 10px;
    right: 10px;
}

button[disabled] {
    cursor:auto;
    background: rgba(255,255,255,.5);
    pointer-events:none;
}

button[disabled] .label {
    color: rgba(0,0,0,.5);
}

/* Icons */

.icon {
  display:inline-block;
  vertical-align:top;
  width:20px;
  height:20px;
  background:transparent url(../img/sprite.png) no-repeat 0px 0px;
  text-indent:-9999px;
  overflow:hidden;
  }

.icon.big {
    width: 40px;
    height: 40px;
}

.icon-pre-text {
    margin-right: 3px;
}

.user-icon {
    max-height: 20px;
    max-width: 20px;
    height: auto;
    width: auto;
    border-radius: 3px;
}

/* Definitions for every icon */
.icon.browse     { background-position:   0px 0px;}
.icon.add-point  { background-position: -20px 0px;}
.icon.add-line   { background-position: -40px 0px;}
.icon.add-area   { background-position: -60px 0px;}
.icon.undo       { background-position: -80px 0px;}
.icon.redo      { background-position: -100px 0px;}

.icon.apply      { background-position: -120px 0px;}
.icon.save       { background-position: -140px 0px;}
.icon.close      { background-position: -160px 0px;}
.icon.delete     { background-position: -180px 0px;}
.icon.remove     { background-position: -200px 0px;}
.icon.inspect    { background-position: -220px 0px;}
.icon.zoom-in    { background-position: -240px 0px;}
.icon.zoom-out   { background-position: -260px 0px;}
.icon.plus       { background-position: -240px 0px;}
.icon.geocode    { background-position: -280px 0px;}
.icon.layers     { background-position: -300px 0px;}
.icon.avatar     { background-position: -320px 0px;}
.icon.nearby     { background-position: -340px 0px;}
.icon.geolocate  { background-position: -360px 0px;}
.icon.warning    { background-position: -380px 0px;}

.icon.close-modal { background-position: -200px 0px;}

.fillD .icon.avatar           { background-position: -320px -20px;}
.fillD .icon.nearby           { background-position: -340px -20px;}

button[disabled] .icon.browse     { background-position:   0px -40px;}
button[disabled] .icon.add-point  { background-position: -20px -40px;}
button[disabled] .icon.add-line   { background-position: -40px -40px;}
button[disabled] .icon.add-area   { background-position: -60px -40px;}
button.disabled  .icon.undo       { background-position: -80px -40px;}
button.disabled  .icon.redo       { background-position: -100px -40px;}
button[disabled] .apply.icon      { background-position: -120px -40px;}
button[disabled] .save.icon       { background-position: -140px -40px;}
button[disabled] .close.icon      { background-position: -160px -40px;}
button[disabled] .delete.icon     { background-position: -180px -40px;}
button[disabled] .icon.remove     { background-position: -200px -40px;}
button[disabled] .icon.inspect    { background-position: -220px -40px;}
button[disabled] .icon.zoom-in    { background-position: -240px -40px;}
button[disabled] .icon.zoom-out   { background-position: -260px -40px;}
button[disabled] .icon.geocode    { background-position: -280px -40px;}
button[disabled] .icon.layers     { background-position: -300px -40px;}
button[disabled] .icon.avatar     { background-position: -320px -40px;}
button[disabled] .icon.nearby     { background-position: -340px -40px;}

.icon.big-line     { background-position: 0px -80px;}
.icon.big-point    { background-position: -40px -80px;}
.icon.big-area     { background-position: -80px -80px;}
.icon.big-vertex   { background-position: -120px -80px;}
.icon.big-inspect  { background-position: -160px -80px;}
.icon.big-relation { background-position: -200px -80px;}

.icon-operation-delete        { background-position: 0px -140px;}
.icon-operation-circularize   { background-position: -20px -140px;}
.icon-operation-straighten    { background-position: -40px -140px;}
.icon-operation-split         { background-position: -60px -140px;}
.icon-operation-disconnect    { background-position: -80px -140px;}
.icon-operation-reverse       { background-position: -100px -140px;}
.icon-operation-move          { background-position: -120px -140px;}
.icon-operation-merge         { background-position: -140px -140px;}
.icon-operation-orthogonalize { background-position: -160px -140px;}


/* Toggle icon is special */
.toggle.icon                   { background-position: 0px -180px;}
a:hover .toggle.icon           { background-position: -20px -180px;}
.selected .toggle.icon,
a.selected:hover .toggle.icon  { background-position: -40px -180px;}

/* ToolBar / Persistent UI Elements
------------------------------------------------------- */

#bar {
    position:absolute;
    left:0px;
    top:0px;
    right:0;
    height:60px;
    border-radius: 0;
}

/* Inspector */

.inspector-wrap {
    opacity:0;
    display:none;
    padding-left: 10px;
    max-width: 500px;
}

.inspector {
    min-height: 60px;
    position: relative;
    border-radius: 0 0 0 10px;
}

.inspector-inner {
    padding: 10px;
}

.inspector-inner.head {
    z-index:1;
    position:relative;
}

.inspector-inner.head a {
    text-decoration:none;
    margin-right: 10px;
    display: inline-block
}

.inspector-inner.tag-wrap {
    max-height: 200px;
    overflow: auto;
}

.inspector-toggle {
    color:#fff;
    width: 100%;
    display: block;
    background:#7092ff;
    border: 0;
}

.inspector-body {
    position:relative;
}

.tag-row {
    width: 80%;
    padding-right: 0px;
    position: relative;
    height: 30px;
}

.input-wrap {
    position: relative;
    margin-top: -1px;
    }

.tag-row input {
    width: 50%;
    border-left: 0;
}

.tag-row input.key {
    font-weight: bold;
}

.tag-row:first-child input {
    border-top: 1px solid #ccc;
}

.tag-row input.key {
    border-left: 1px solid #ccc;
}

.input-wrap::after {
    content: '';
    position: absolute;
    right: 9px;
    top: 14px;
    height: 0;
    width: 0;
    border-top: 5px solid #ccc;
    border-left: 5px solid transparent;
    border-right: 5px solid transparent;
}

.tag-row button {
    position: absolute;
    top: 5px;
    right: -60px;
}

.tag-row button.tag-help {
    right: -30px;
}
.inspector-buttons {
    border-radius: 0 0 0 10px;
    height: 60px;
}

.inspector-buttons button {
    width: 20%;
    float: left;
}

.inspector-buttons .minor-buttons {
    padding-left: 10px;
    line-height: 40px;
    width: 60%;
}

.inspector-inner .add-tag {
    width: 20%;
    height: 30px;
    border-top: 0;
    background: rgba(0,0,0,.5);
    border-radius: 0 0 4px 4px;
}

.inspector-inner .add-tag:hover {
    background: rgba(0,0,0,.8);
}

.inspector-inner .add-tag  .label {
    display: none;
}

/* Map Controls */

.map-control {
    left:0px;
    position:absolute;
}

.map-control > button {
    width: 30px;
    background: rgba(0,0,0,.5);
    border-radius: 0;
    border-bottom: 1px solid rgba(0, 0, 0, 1);
}

.map-control > button:hover {
    background: rgba(0, 0, 0, .8);
}

.map-control > button.active:hover {
    background: #7092ff;
}

.map-overlay {
    right: 75%;
    max-width: 260px;
    min-width: 210px;
    position: fixed;
    left: 40px;
    display: block;
    border-radius: 4px;
}

/* Zoomer */

.zoombuttons {
    top:70px;
    width: 30px;
}

.zoombuttons button.zoom-in {
    border-radius:0 4px 0 0;
}

.zoombuttons button.zoom-out {
    border-top:0;
}

/* Layer Switcher */

.layerswitcher-control {
    top:190px;
}

.nudge-container {
    margin-top: 10px;
}

.layerswitcher-control .adjustments button {
    height:30px;
    font-size:10px;
    padding:0 5px 3px 5px;
    background: white;
    text-transform: uppercase;
    font-weight: bold;
}

.layerswitcher-control .adjustments button:hover {
    background:#ececec;
}

.layerswitcher-control .alignment-toggle {
    display: block;
    padding-left: 12px;
    position: relative;
}

.layerswitcher-control .alignment-toggle:before {
    content: '';
    display: block;
    position: absolute;
    height: 0;
    width: 0;
    left: 0;
    top: 4px;
    border-top:  4px solid transparent;
    border-bottom:  4px solid transparent;
    border-left:  8px solid #7092ff;
}

.layerswitcher-control .alignment-toggle.expanded:before {
    border-top:  8px solid #7092ff;
    border-bottom: 0;
    border-right:  4px solid transparent;
    border-left:  4px solid transparent;

}

.layerswitcher-control .nudge {
    text-indent: -9999px;
    overflow: hidden;
    width:16.6666%;
    border-radius: 0;
    border-right: 1px solid rgba(0, 0, 0, .5);
    position: relative;
}

.layerswitcher-control .nudge::after {
    content: '';
    display: block;
    position: absolute;
    margin: auto;
    left: 0; right: 0; top: 0; bottom: 0;
    height: 0;
    width: 0;
}

.layerswitcher-control .nudge.left::after {
    border-top:  5px solid transparent;
    border-bottom:  5px solid transparent;
    border-left:  5px solid #222;
}

.layerswitcher-control .nudge.right::after {
    border-top:  5px solid transparent;
    border-bottom:  5px solid transparent;
    border-right:  5px solid #222;
}

.layerswitcher-control .nudge.top::after {
    border-right:  5px solid transparent;
    border-left:  5px solid transparent;
    border-bottom:  5px solid #222;
}

.layerswitcher-control .nudge.bottom::after {
    border-right:  5px solid transparent;
    border-left:  5px solid transparent;
    border-top:  5px solid #222;
}

.layerswitcher-control .nudge:first-child {
    border-radius: 4px 0 0 4px;
}

.layerswitcher-control .reset {
    width: 33.3333%;
    border-radius: 0 4px 4px 0;
}

.opacity-options-wrapper {
    padding: 10px 10px 0 10px;
}

.opacity-options {
    background: url(../img/background-pattern-opacity.png) 0 0 repeat;
    height:20px;
    width:62px;
    position: absolute;
    right: 10px;
    top: 10px;
    border: 1px solid #ddd;
}

.opacity-options li {
    height: 100%;
    display: block;
    float: left;
    cursor: pointer;
}

.opacity-options li .select-box{
    position: absolute;
    width:20px;
    height:18px;
    z-index: 9999;
}

.layerswitcher-control li:hover .select-box,
.layerswitcher-control li.selected .select-box {
    border: 2px solid #7092ff;
    background: rgba(89, 123, 231, .5);
    opacity: .5;
}
.layerswitcher-control li.selected:hover .select-box,
.layerswitcher-control li.selected .select-box {
    opacity: 1;
}

.layerswitcher-control .opacity {
    background:#222;
    display:inline-block;
    width:20px;
    height:18px;
}

/* Geocoder */

.geocode-control, .geocode-control form {
    top:150px;
}

.geocode-control form {
    padding: 4px;
}

.geocode-control input {
    width: 100%;
}

<<<<<<< HEAD
.geocode-control div {
    z-index: 100;
    top: 190px;
    max-height: 300px;
    overflow-y: auto;
}

.geocode-control div span {
=======
.geocode-control div.content {
    top: 50px;
    width: 340px;
    margin: 4px;
    padding: 5px;
}
.geocode-control div.content span {
>>>>>>> 211431bd
    display: inline-block;
    border-bottom: 1px solid #333;
    padding: 5px 10px;
}

/* Geolocator */

.geolocate-control {
    top:230px;
}

.geolocate-control button {
    border-radius: 0 0 4px 0;
    border-bottom: 0;
}

/* Map
------------------------------------------------------- */

#map {
    display:block;
    position:absolute;
    overflow:hidden;
    top:0px;
    left:0;
    right:0;
    bottom:0;
    background:#000;
}

img.tile {
    position:absolute;
    transform-origin:0 0;
    -ms-transform-origin:0 0;
    -webkit-transform-origin:0 0;
    -moz-transform-origin:0 0;
    -o-transform-origin:0 0;
}

#surface, #tile-g {
    position:absolute;
    top:0;
    transform-origin:0 0;
    -ms-transform-origin:0 0;
    -webkit-transform-origin:0 0;
    -moz-transform-origin:0 0;
    -o-transform-origin:0 0;
}

#surface {
  position: static;
}

#tile-g {
  opacity: 0.5;
}

/* About Section
------------------------------------------------------- */

.about-block {
    height: 40px;
    position: absolute;
    right:0px;
    bottom:0px;
    overflow: hidden;
    white-space: nowrap;
    text-overflow: ellipsis;
    border-radius: 0;
}

#about { text-align: right;}

.source-switch a {
    padding: 2px 5px;
}
.source-switch a.live {
    background: #d32232;
    color:#fff;
}

#user-list a:not(:last-child):after {
    content: ', ';
}

/* Account Information */

.user-container {
    float: left;
}

.user-container .logout {
    margin-left:10px;
    border-left: 1px solid white;
    padding-left: 10px;
}

/* typeahead dropdowns
------------------------------------------------------- */

div.typeahead {
    width:155px;
    z-index: 9999;
    display: none;
    box-shadow: 0 5px 10px 0 rgba(0,0,0,.2);
    margin-top: -1px;
    background: white;
    max-height: 180px;
    overflow: hidden;
    border: 1px solid #ccc;
}

div.typeahead a {
    height: 30px;
    line-height: 30px;
    cursor: pointer;
    display: block;
    border-top:1px solid #ccc;
    background-color: #fff;
    padding:1px 4px;
    white-space: nowrap;
}

div.typeahead a:hover,
div.typeahead a.selected  {
    background: #e1e8ff;
    color: #154dff;
}

div.typeahead a:first-child {
    border-top: 0;
}

/* Modals
------------------------------------------------------- */

.modal {
    display: inline-block;
    position:absolute;
    width: 50%;
    left: 0;
    right: 0;
    margin: auto;
    max-width: 600px;
    top: 80px;
    z-index: 3;
}

.modal .loader { margin-bottom: 10px;}

.modal .content {
    margin-bottom: 40px;
}

.modal .description {
    text-align: center;
}

.modal button.close-modal {
    float:right;
    position: absolute;
    right:5px;
    top:5px;
    opacity: .5;
    -webkit-transition: opacity 100ms;
    -moz-transition: opacity 100ms;
    transition: opacity 100ms;
}
.modal button.close-modal:hover {
    background-color: transparent;
    opacity: 1;
}

.shaded {
    z-index: 2;
    position: relative;
}
.shaded:before {
    content:'';
    background:rgba(0,0,0,0.5);
    position:fixed;
    left:0px; right:0px; top:0px; bottom:0px;
}

.modal-section {
    padding: 20px;
}

.modal-section:first-child {
    border-radius: 4px 4px 0 0;
}

.modal-section:last-child {
    border-radius: 0 0 4px 4px;
}

.modal-section:only-child {
    border-radius: 4px;
}

.modal-section .buttons {
    padding-top: 10px;
    width: 100%;
}

.modal-section img.wiki-image {
    max-width: 100%;
    max-height: 300px;
    display: block;
}

.modal-flash .content {
    box-shadow: none;
    border-radius: 4px;
    background: #111;
    color: #eee;
}

.modal-flash .close-modal {
    display:none;
}

.loading-modal {
    text-align: center;
}

/* Splash Modal
------------------------------------------------------- */

.modal-splash {
    width: 33.3333%;
}

.logo {
    height: 100px;
    width: 100px;
    margin: 0 auto 20px auto;
    background: url(../img/logo.png) 0 0 repeat;
}

/* Commit Modal
------------------------------------------------------- */

.commit-modal a.user-info {
    display: inline-block;
}

.commit-modal .commit-info {
    margin-top: 10px;
}

.commit-modal .user-info img {
    float: left;
}

.commit-modal h3 small.count {
    margin-right: 10px;
    text-align: center;
    float: left;
    height: 12px;
    min-width: 12px;
    font-size:12px;
    line-height: 12px;
    border-radius:24px;
    padding:5px;
    background:#7092ff;
    color:#fff;
}

.commit-modal .changeset-list {
    overflow: auto;
    border:1px solid #ccc;
    background:#fff;
    max-height: 160px;
}

.commit-modal .warning-section .changeset-list  button {
    float: right;
}

.commit-section.modal-section {
    padding-bottom: 0;
}

.commit-section.modal-section:last-child { padding-bottom: 20px;}

.commit-modal .changeset-list li {
    position: relative;
    border-top:1px solid #ccc;
    padding:5px 10px;
}

.modal-section {
    padding: 20px;
}

.modal-section img.wiki-image {
    max-width: 100%;
    max-height: 300px;
    display: block;
}

.modal-flash .content {
    box-shadow: none;
    border-radius: 4px;
    background: #111;
    color: #eee;
}

.modal-flash .close-modal {
    display:none;
}

.changeset-list li span.count {
    font-size:10px;
    color:#555;
}

.changeset-list li span.count:before { content: '('; }
.changeset-list li span.count:after { content: ')'; }

.changeset-list li:first-child { border-top: 0;}

.commit-modal .changeset-comment {
    height: 60px;
    width:100%;
    /* firefox uses monospace in textareas */
    font:normal 12px/20px 'Helvetica Neue', Arial, sans-serif;
}

/* Success
------------------------------------------------------- */
a.success-action {
  display:inline-block;
  padding:10px;
  margin:10px;
}

/* Notices
------------------------------------------------------- */

.notice {
    float:left;
    width:33.333%;
    padding-right: 10px;
    text-align:center;
}

.notice .zoom-to {
    width:100%;
    height: 40px;
    border-radius: 5px;
    line-height: 40px;
    background: #fff;
    color: #000;
    opacity: 0.9;
}

.notice .zoom-to:hover {
    background: #d8e1ff;
}

.notice .zoom-to .icon {
    margin-top:10px;
    margin-right:10px;
}

.icon.zoom-in-invert {
    background-position: -240px -40px;
}

/* Tooltips
------------------------------------------------------- */

.tooltip {
    width: 200px;
    position: absolute;
    z-index: -1000;
    height: 0;
    opacity: 0;
    display: block;
}

.tooltip.in {
    opacity: 0.8;
    z-index: 1030;
    height: auto;
}

.tooltip.top {
    margin-top: -10px;
    text-align: center;
}

.tooltip.right {
    margin-left: 10px;
    text-align: left;
}

.tooltip.bottom {
    margin-top: 10px;
    text-align: center;
}

.tooltip.left {
    margin-left: -10px;
    text-align: right;
}

.tooltip-inner {
    color: #333;
    display: inline-block;
    padding: 5px 10px;
    font-size: 11px;
    font-weight: bold;
    line-height: 20px;
    background-color: white;
    -webkit-border-radius: 4px;
       -moz-border-radius: 4px;
            border-radius: 4px;

}

.tooltip-arrow {
    position: absolute;
    width: 0;
    height: 0;
    border-color: transparent;
    border-style: solid;
}

.tooltip.top .tooltip-arrow {
    bottom: -5px;
    left: 50%;
    margin-left: -5px;
    border-top-color: white;
    border-width: 5px 5px 0;
}

.tooltip.right .tooltip-arrow {
    top: 50%;
    left: -5px;
    margin-top: -5px;
    border-right-color: white;
    border-width: 5px 5px 5px 0;
}

.tooltip.left .tooltip-arrow {
    top: 50%;
    right: 5px;
    margin-top: -5px;
    border-left-color: white;
    border-width: 5px 0 5px 5px;
}

.tooltip.bottom .tooltip-arrow {
    top: -5px;
    left: 50%;
    margin-left: -5px;
    border-bottom-color: white;
    border-width: 0 5px 5px;
}

.Browse .tooltip {
    left: -20px !important; }
.Browse .tooltip .tooltip-arrow {
    left: 60px;
}

.tooltip .keyhint-wrap {
    padding: 5px 0 5px 0;
}

.tooltip .keyhint {
    display: block;
    color: #222;
    font-size: 10px;
    padding: 0px 7px;
    font-weight: bold;
    display: inline-block;
    border-radius: 2px;
    border: 1px solid #CCC;
    position: relative;
    z-index: 1;
    text-align: left;
    clear: both;
}

.tooltip .keyhint .keyhint-label{
    display: inline-block;
}

.tooltip .keyhint::after {
    content: "";
    position: absolute;
    border-radius: 2px;
    height: 10px;
    width: 100%;
    z-index: 0;
    bottom: -4px;
    left: -1px;
    border: 1px solid #CCC;
    border-top: 0;
}

.tail {
    pointer-events:none;
    position: absolute;
    background: rgba(255, 255, 255, 0.7);
    max-width: 250px;
    margin-top: -15px;
    padding: 5px;
    -webkit-border-radius: 4px;
     -moz-border-radius: 4px;
          border-radius: 4px;
}

.radial-menu-background {
    stroke: #aaa;
    stroke-opacity: 0.4;
}

.radial-menu-item {
    fill: black;
    cursor:url(../img/cursor-pointer.png) 6 1, auto;
}

.radial-menu-item:hover {
    fill: #bde5aa;
}

.radial-menu-item:active {
    fill: #6bc641;
}

.radial-menu-item.disabled {
    cursor: auto;
    pointer-events: none;
    fill: rgba(255,255,255,.5);
}

.radial-menu .icon {
    pointer-events: none;
}

.radial-menu-tooltip {
    background: rgba(255, 255, 255, 0.8);
    padding: 5px;
    -webkit-border-radius: 4px;
       -moz-border-radius: 4px;
            border-radius: 4px;
}

.lasso-box {
    fill-opacity:0.2;
    fill: #bde5aa;
    stroke: #000;
    stroke-width: 1;
}

/* Media Queries
------------------------------------------------------- */

@media only screen and (max-width: 840px) {
    span.label {display: none;}
    /* override hide for save button */
    .icon.icon-pre-text { margin-right: 0px;}
    .save .label, .apply .label, .cancel .label { display: block;}
}

div.combobox {
    width:155px;
    z-index: 9999;
    display: none;
    box-shadow: 0 5px 10px 0 rgba(0,0,0,.2);
    margin-top: -1px;
    background: white;
    max-height: 180px;
    overflow: auto;
    border: 1px solid #ccc;
}

div.combobox a {
    height: 25px;
    line-height: 25px;
    cursor: pointer;
    display: block;
    border-top:1px solid #ccc;
    background-color: #fff;
    padding:1px 4px;
    white-space: nowrap;
}

div.combobox a:hover,
div.combobox a.selected  {
    background: #e1e8ff;
    color: #154dff;
}

div.combobox a:first-child {
    border-top: 0;
}

div.combobox-carat {
    cursor: pointer;
    padding:0 5px;
    vertical-align:middle;
}<|MERGE_RESOLUTION|>--- conflicted
+++ resolved
@@ -841,7 +841,6 @@
     width: 100%;
 }
 
-<<<<<<< HEAD
 .geocode-control div {
     z-index: 100;
     top: 190px;
@@ -849,16 +848,7 @@
     overflow-y: auto;
 }
 
-.geocode-control div span {
-=======
-.geocode-control div.content {
-    top: 50px;
-    width: 340px;
-    margin: 4px;
-    padding: 5px;
-}
 .geocode-control div.content span {
->>>>>>> 211431bd
     display: inline-block;
     border-bottom: 1px solid #333;
     padding: 5px 10px;
