--- conflicted
+++ resolved
@@ -42,14 +42,9 @@
     "translations": "node scripts/update_locales.js"
   },
   "dependencies": {
-<<<<<<< HEAD
     "@ideditor/country-coder": "^4.0.0",
-    "@ideditor/location-conflation": "~0.5.0",
-=======
-    "@ideditor/country-coder": "^3.2.0",
     "@ideditor/location-conflation": "~0.6.0",
     "@mapbox/geojson-rewind": "^0.5.0",
->>>>>>> 21c723b2
     "@mapbox/sexagesimal": "1.2.0",
     "@mapbox/togeojson": "0.16.0",
     "@mapbox/vector-tile": "^1.3.1",
