{
    "en-GB": {
        "icons": {
            "information": "info",
            "remove": "remove",
            "undo": "undo"
        },
        "modes": {
            "add_area": {
                "title": "Area",
                "description": "Add parks, buildings, lakes or other areas to the map.",
                "tail": "Click on the map to start drawing an area, like a park, lake, or building."
            },
            "add_line": {
                "title": "Line",
                "description": "Add roads, streets, footpaths, canals or other lines to the map.",
                "tail": "Click on the map to start drawing a road, path, or route."
            },
            "add_point": {
                "title": "Point",
                "description": "Add restaurants, monuments, post boxes or other points to the map.",
                "tail": "Click on the map to add a point."
            },
            "browse": {
                "title": "Browse",
                "description": "Pan and zoom the map."
            },
            "draw_area": {
                "tail": "Click to add nodes to your area. Click the first node to finish the area."
            },
            "draw_line": {
                "tail": "Click to add more nodes to the line. Click on other lines to connect to them, and double-click to end the line."
            },
            "drag_node": {
                "connected_to_hidden": "This can't be edited because it is connected to a hidden feature."
            }
        },
        "operations": {
            "add": {
                "annotation": {
                    "point": "Added a point.",
                    "vertex": "Added a node to a way.",
                    "relation": "Added a relation."
                }
            },
            "start": {
                "annotation": {
                    "line": "Started a line.",
                    "area": "Started an area."
                }
            },
            "continue": {
                "key": "A",
                "title": "Continue",
                "description": "Continue this line.",
                "not_eligible": "No line can be continued here.",
                "multiple": "Several lines can be continued here. To choose a line, press the Shift key and click on it to select it.",
                "annotation": {
                    "line": "Continued a line.",
                    "area": "Continued an area."
                }
            },
            "cancel_draw": {
                "annotation": "Cancelled drawing."
            },
            "change_role": {
                "annotation": "Changed the role of a relation member."
            },
            "change_tags": {
                "annotation": "Changed tags."
            },
            "circularize": {
                "title": "Circularise",
                "description": {
                    "line": "Make this line circular.",
                    "area": "Make this area circular."
                },
                "key": "O",
                "annotation": {
                    "line": "Made a line circular.",
                    "area": "Made an area circular."
                },
                "not_closed": "This can't be made circular because it's not a loop.",
                "too_large": "This can't be made circular because not enough of it is currently visible.",
                "connected_to_hidden": "This can't be made circular because it is connected to a hidden feature."
            },
            "orthogonalize": {
                "title": "Square",
                "description": {
                    "line": "Square the corners of this line.",
                    "area": "Square the corners of this area."
                },
                "key": "S",
                "annotation": {
                    "line": "Squared the corners of a line.",
                    "area": "Squared the corners of an area."
                },
                "not_squarish": "This can't be made square because it is not squarish.",
                "too_large": "This can't be made square because not enough of it is currently visible.",
                "connected_to_hidden": "This can't be made square because it is connected to a hidden feature."
            },
            "straighten": {
                "title": "Straighten",
                "description": "Straighten this line.",
                "key": "S",
                "annotation": "Straightened a line.",
                "too_bendy": "This can't be straightened because it bends too much.",
                "connected_to_hidden": "This line can't be straightened because it is connected to a hidden feature."
            },
            "delete": {
                "title": "Delete",
                "description": {
                    "single": "Delete this feature permanently.",
                    "multiple": "Delete these features permanently."
                },
                "annotation": {
                    "point": "Deleted a point.",
                    "vertex": "Deleted a node from a way.",
                    "line": "Deleted a line.",
                    "area": "Deleted an area.",
                    "relation": "Deleted a relation.",
                    "multiple": "Deleted {n} features."
                },
                "too_large": {
                    "single": "This feature can't be deleted because not enough of it is currently visible.",
                    "multiple": "These features can't be deleted because not enough of them are currently visible."
                },
                "incomplete_relation": {
                    "single": "This feature can't be deleted because it hasn't been fully downloaded.",
                    "multiple": "These features can't be deleted because they haven't been fully downloaded."
                },
                "part_of_relation": {
                    "single": "This feature can't be deleted because it is part of a larger relation. You must remove it from the relation first.",
                    "multiple": "These features can't be deleted because they are part of larger relations. You must remove them from the relations first."
                },
                "connected_to_hidden": {
                    "single": "This feature can't be deleted because it is connected to a hidden feature.",
                    "multiple": "These features can't be deleted because some are connected to hidden features."
                }
            },
            "add_member": {
                "annotation": "Added a member to a relation."
            },
            "delete_member": {
                "annotation": "Removed a member from a relation."
            },
            "connect": {
                "annotation": {
                    "point": "Connected a way to a point.",
                    "vertex": "Connected a way to another.",
                    "line": "Connected a way to a line.",
                    "area": "Connected a way to an area."
                },
                "relation": "These features can't be connected because they have conflicting relation roles.",
                "restriction": "These features can't be connected because it would damage a \"{relation}\" relation."
            },
            "disconnect": {
                "title": "Disconnect",
                "description": "Disconnect these lines/areas from each other.",
                "key": "D",
                "annotation": "Disconnected lines/areas.",
                "not_connected": "There aren't enough lines/areas here to disconnect.",
                "connected_to_hidden": "This can't be disconnected because it is connected to a hidden feature.",
                "relation": "This can't be disconnected because it connects members of a relation."
            },
            "merge": {
                "title": "Merge",
                "description": "Merge these features.",
                "key": "C",
                "annotation": "Merged {n} features.",
                "not_eligible": "These features can't be merged.",
                "not_adjacent": "These features can't be merged because their endpoints aren't connected.",
<<<<<<< HEAD
=======
                "restriction": "These features can't be merged because it would damage a \"{relation}\" relation.",
                "relation": "These features can't be merged because they have conflicting relation roles.",
>>>>>>> 30c7f7db
                "incomplete_relation": "These features can't be merged because at least one hasn't been fully downloaded.",
                "conflicting_tags": "These features can't be merged because some of their tags have conflicting values."
            },
            "move": {
                "title": "Move",
                "description": {
                    "single": "Move this feature to a different location.",
                    "multiple": "Move these features to a different location."
                },
                "key": "M",
                "annotation": {
                    "point": "Moved a point.",
                    "vertex": "Moved a node in a way.",
                    "line": "Moved a line.",
                    "area": "Moved an area.",
                    "multiple": "Moved multiple features."
                },
                "incomplete_relation": {
                    "single": "This feature can't be moved because it hasn't been fully downloaded.",
                    "multiple": "These features can't be moved because they haven't been fully downloaded."
                },
                "too_large": {
                    "single": "This feature can't be moved because not enough of it is currently visible.",
                    "multiple": "These features can't be moved because not enough of them are currently visible."
                },
                "connected_to_hidden": {
                    "single": "This feature can't be moved because it is connected to a hidden feature.",
                    "multiple": "These features can't be moved because some are connected to hidden features."
                }
            },
            "reflect": {
                "title": {
                    "long": "Reflect Long",
                    "short": "Reflect Short"
                },
                "description": {
                    "long": {
                        "single": "Reflect this feature across its long axis.",
                        "multiple": "Reflect these features across their long axis."
                    },
                    "short": {
                        "single": "Reflect this feature across its short axis.",
                        "multiple": "Reflect these features across their short axis."
                    }
                },
                "key": {
                    "long": "T",
                    "short": "Y"
                },
                "annotation": {
                    "long": {
                        "single": "Reflected a feature across its long axis.",
                        "multiple": "Reflected multiple features across their long axis."
                    },
                    "short": {
                        "single": "Reflected a feature across its short axis.",
                        "multiple": "Reflected multiple features across their short axis."
                    }
                },
                "incomplete_relation": {
                    "single": "This feature can't be reflected because it hasn't been fully downloaded.",
                    "multiple": "These features can't be reflected because they haven't been fully downloaded."
                },
                "too_large": {
                    "single": "This feature can't be reflected because not enough of it is currently visible.",
                    "multiple": "These features can't be reflected because not enough of them are currently visible."
                },
                "connected_to_hidden": {
                    "single": "This feature can't be reflected because it is connected to a hidden feature.",
                    "multiple": "These features can't be reflected because some are connected to hidden features."
                }
            },
            "rotate": {
                "title": "Rotate",
                "description": {
                    "single": "Rotate this feature around its centre point.",
                    "multiple": "Rotate these features around their centre point."
                },
                "key": "R",
                "annotation": {
                    "line": "Rotated a line.",
                    "area": "Rotated an area.",
                    "multiple": "Rotated multiple features."
                },
                "incomplete_relation": {
                    "single": "This feature can't be rotated because it hasn't been fully downloaded.",
                    "multiple": "These features can't be rotated because they haven't been fully downloaded."
                },
                "too_large": {
                    "single": "This feature can't be rotated because not enough of it is currently visible.",
                    "multiple": "These features can't be rotated because not enough of them are currently visible."
                },
                "connected_to_hidden": {
                    "single": "This feature can't be rotated because it is connected to a hidden feature.",
                    "multiple": "These features can't be rotated because some are connected to hidden features."
                }
            },
            "reverse": {
                "title": "Reverse",
                "description": "Make this line go in the opposite direction.",
                "key": "V",
                "annotation": "Reversed a line."
            },
            "split": {
                "title": "Split",
                "description": {
                    "line": "Split this line into two at this node.",
                    "area": "Split the boundary of this area into two.",
                    "multiple": "Split the lines/area boundaries at this node into two."
                },
                "key": "X",
                "annotation": {
                    "line": "Split a line.",
                    "area": "Split an area boundary.",
                    "multiple": "Split {n} lines/area boundaries."
                },
                "not_eligible": "Lines can't be split at their beginning or end.",
                "multiple_ways": "There are too many lines here to split.",
                "connected_to_hidden": "This can't be split because it is connected to a hidden feature."
            },
            "restriction": {
                "annotation": {
                    "create": "Added a turn restriction",
                    "delete": "Deleted a turn restriction"
                }
            }
        },
        "restriction": {
            "controls": {
                "distance": "Distance",
                "distance_up_to": "Up to {distance}",
                "via": "Via",
                "via_node_only": "Node only",
                "via_up_to_one": "Up to 1 way",
                "via_up_to_two": "Up to 2 ways"
            },
            "help": {
                "indirect": "(indirect)",
                "turn": {
                    "no_left_turn": "NO Left Turn {indirect}",
                    "no_right_turn": "NO Right Turn {indirect}",
                    "no_u_turn": "NO U-Turn {indirect}",
                    "no_straight_on": "NO Straight On {indirect}",
                    "only_left_turn": "ONLY Left Turn {indirect}",
                    "only_right_turn": "ONLY Right Turn {indirect}",
                    "only_u_turn": "ONLY U-Turn {indirect}",
                    "only_straight_on": "ONLY Straight On {indirect}",
                    "allowed_left_turn": "Left Turn Allowed {indirect}",
                    "allowed_right_turn": "Right Turn Allowed {indirect}",
                    "allowed_u_turn": "U-Turn Allowed {indirect}",
                    "allowed_straight_on": "Straight On Allowed {indirect}"
                },
                "from": "FROM",
                "via": "VIA",
                "to": "TO",
                "from_name": "{from} {fromName}",
                "from_name_to_name": "{from} {fromName} {to} {toName}",
                "via_names": "{via} {viaNames}",
                "select_from": "Click to select a {from} segment",
                "select_from_name": "Click to select {from} {fromName}",
                "toggle": "Click for \"{turn}\""
            }
        },
        "undo": {
            "tooltip": "Undo: {action}",
            "nothing": "Nothing to undo."
        },
        "redo": {
            "tooltip": "Redo: {action}",
            "nothing": "Nothing to redo."
        },
        "tooltip_keyhint": "Shortcut:",
        "browser_notice": "This editor is supported in Firefox, Chrome, Safari, Opera, and Internet Explorer 11 and above. Please upgrade your browser or use Potlatch 2 to edit the map.",
        "translate": {
            "translate": "Translate",
            "localized_translation_label": "Multilingual name",
            "localized_translation_language": "Choose language",
            "localized_translation_name": "Name"
        },
        "zoom_in_edit": "Zoom in to edit",
        "login": "login",
        "logout": "logout",
        "loading_auth": "Connecting to OpenStreetMap...",
        "report_a_bug": "Report a bug",
        "help_translate": "Help translate",
        "feature_info": {
            "hidden_warning": "{count} hidden features",
            "hidden_details": "These features are currently hidden: {details}"
        },
        "status": {
            "error": "Unable to connect to API.",
            "offline": "The API is offline. Please try editing later.",
            "readonly": "The API is read-only. You will need to wait to save your changes.",
            "rateLimit": "The API is limiting anonymous connections.  You can fix this by logging in."
        },
        "commit": {
            "title": "Upload to OpenStreetMap",
            "upload_explanation": "The changes you upload will be visible on all maps that use OpenStreetMap data.",
            "upload_explanation_with_user": "The changes you upload as {user} will be visible on all maps that use OpenStreetMap data.",
            "request_review": "I would like someone to review my edits.",
            "save": "Upload",
            "cancel": "Cancel",
            "changes": "{count} Changes",
            "download_changes": "Download osmChange file",
            "warnings": "Warnings",
            "modified": "Modified",
            "deleted": "Deleted",
            "created": "Created",
            "about_changeset_comments": "About changeset comments",
            "about_changeset_comments_link": "//wiki.openstreetmap.org/wiki/Good_changeset_comments",
            "google_warning": "You mentioned Google in this comment: remember that copying from Google Maps is strictly forbidden.",
            "google_warning_link": "https://www.openstreetmap.org/copyright"
        },
        "contributors": {
            "list": "Edits by {users}",
            "truncated_list": "Edits by {users} and {count} others"
        },
        "info_panels": {
            "key": "I",
            "background": {
                "key": "B",
                "title": "Background",
                "zoom": "Zoom",
                "vintage": "Vintage",
                "source": "Source",
                "description": "Description",
                "resolution": "Resolution",
                "accuracy": "Accuracy",
                "unknown": "Unknown",
                "show_tiles": "Show Tiles",
                "hide_tiles": "Hide Tiles",
                "show_vintage": "Show Vintage",
                "hide_vintage": "Hide Vintage"
            },
            "history": {
                "key": "H",
                "title": "History",
                "selected": "{n} selected",
                "no_history": "No History (New Feature)",
                "version": "Version",
                "last_edit": "Last Edit",
                "edited_by": "Edited By",
                "changeset": "Changeset",
                "unknown": "Unknown",
                "link_text": "History on openstreetmap.org"
            },
            "location": {
                "key": "L",
                "title": "Location",
                "unknown_location": "Unknown Location"
            },
            "measurement": {
                "key": "M",
                "title": "Measurement",
                "selected": "{n} selected",
                "geometry": "Geometry",
                "closed_line": "closed line",
                "closed_area": "closed area",
                "center": "Centre",
                "perimeter": "Perimeter",
                "length": "Length",
                "area": "Area",
                "centroid": "Centroid",
                "location": "Location",
                "metric": "Metric",
                "imperial": "Imperial",
                "node_count": "Number of nodes"
            }
        },
        "geometry": {
            "point": "point",
            "vertex": "vertex",
            "line": "line",
            "area": "area",
            "relation": "relation"
        },
        "geocoder": {
            "search": "Search worldwide...",
            "no_results_visible": "No results in visible map area",
            "no_results_worldwide": "No results found"
        },
        "geolocate": {
            "title": "Show My Location",
            "locating": "Locating, please wait..."
        },
        "inspector": {
            "no_documentation_combination": "There is no documentation available for this tag combination",
            "no_documentation_key": "There is no documentation available for this key",
            "documentation_redirect": "This documentation has been redirected to a new page",
            "show_more": "Show More",
            "view_on_osm": "View on openstreetmap.org",
            "all_fields": "All fields",
            "all_tags": "All tags",
            "all_members": "All members",
            "all_relations": "All relations",
            "new_relation": "New relation...",
            "role": "Role",
            "choose": "Select feature type",
            "results": "{n} results for {search}",
            "reference": "View on OpenStreetMap Wiki",
            "back_tooltip": "Change feature",
            "remove": "Remove",
            "search": "Search",
            "multiselect": "Selected features",
            "unknown": "Unknown",
            "incomplete": "<not downloaded>",
            "feature_list": "Search features",
            "edit": "Edit feature",
            "check": {
                "yes": "Yes",
                "no": "No",
                "reverser": "Change Direction"
            },
            "radio": {
                "structure": {
                    "type": "Type",
                    "default": "Default",
                    "layer": "Layer"
                }
            },
            "add": "Add",
            "none": "None",
            "node": "Node",
            "way": "Way",
            "relation": "Relation",
            "location": "Location",
            "add_fields": "Add field:"
        },
        "background": {
            "title": "Background",
            "description": "Background settings",
            "key": "B",
            "backgrounds": "Backgrounds",
            "none": "None",
            "best_imagery": "Best known imagery source for this location",
            "switch": "Switch back to this background",
            "custom": "Custom",
            "custom_button": "Edit custom background",
            "custom_prompt": "Enter a tile URL template. Valid tokens are:\n   - {zoom} or {z}, {x}, {y} for Z/X/Y tile scheme\n   - {-y} or {ty} for flipped TMS-style Y coordinates\n   - {u} for quadtile scheme\n   - {switch:a,b,c} for DNS server multiplexing\n\nExample:\n{example}",
            "overlays": "Overlays",
            "imagery_source_faq": "Imagery Info / Report a Problem",
            "reset": "reset",
            "display_options": "Display Options",
            "brightness": "Brightness",
            "contrast": "Contrast",
            "saturation": "Saturation",
            "sharpness": "Sharpness",
            "minimap": {
                "description": "Show Minimap",
                "tooltip": "Show a zoomed out map to help locate the area currently displayed.",
                "key": "/"
            },
            "fix_misalignment": "Adjust imagery offset",
            "offset": "Drag anywhere in the gray area below to adjust the imagery offset, or enter the offset values in meters."
        },
        "map_data": {
            "title": "Map Data",
            "description": "Map Data",
            "key": "F",
            "data_layers": "Data Layers",
            "layers": {
                "osm": {
                    "tooltip": "Map data from OpenStreetMap",
                    "title": "OpenStreetMap data"
                }
            },
            "fill_area": "Fill Areas",
            "map_features": "Map Features",
            "autohidden": "These features have been automatically hidden because too many would be shown on the screen.  You can zoom in to edit them.",
            "osmhidden": "These features have been automatically hidden because the OpenStreetMap layer is hidden."
        },
        "feature": {
            "points": {
                "description": "Points",
                "tooltip": "Points of Interest"
            },
            "traffic_roads": {
                "description": "Traffic Roads",
                "tooltip": "Highways, Streets, etc."
            },
            "service_roads": {
                "description": "Service Roads",
                "tooltip": "Service Roads, Parking Aisles, Tracks, etc."
            },
            "paths": {
                "description": "Paths",
                "tooltip": "Foot Paths, Sidewalks, Cycle Paths, etc."
            },
            "buildings": {
                "description": "Buildings",
                "tooltip": "Buildings, Shelters, Garages, etc."
            },
            "landuse": {
                "description": "Landuse Features",
                "tooltip": "Forests, Farmland, Parks, Residential, Commercial, etc."
            },
            "boundaries": {
                "description": "Boundaries",
                "tooltip": "Administrative Boundaries"
            },
            "water": {
                "description": "Water Features",
                "tooltip": "Rivers, Lakes, Ponds, Basins, etc."
            },
            "rail": {
                "description": "Rail Features",
                "tooltip": "Railways"
            },
            "power": {
                "description": "Power Features",
                "tooltip": "Power Lines, Power Plants, Substations, etc."
            },
            "past_future": {
                "description": "Past/Future",
                "tooltip": "Proposed, Construction, Abandoned, Demolished, etc."
            },
            "others": {
                "description": "Others",
                "tooltip": "Everything Else"
            }
        },
        "area_fill": {
            "wireframe": {
                "description": "No Fill (Wireframe)",
                "tooltip": "Enabling wireframe mode makes it easy to see the background imagery.",
                "key": "W"
            },
            "partial": {
                "description": "Partial Fill",
                "tooltip": "Areas are drawn with fill only around their inner edges. (Recommended for beginner mappers)"
            },
            "full": {
                "description": "Full Fill",
                "tooltip": "Areas are drawn fully filled."
            }
        },
        "restore": {
            "heading": "You have unsaved changes",
            "description": "Do you wish to restore unsaved changes from a previous editing session?",
            "restore": "Restore my changes",
            "reset": "Discard my changes"
        },
        "save": {
            "title": "Save",
            "help": "Review your changes and upload them to OpenStreetMap, making them visible to other users.",
            "no_changes": "No changes to save.",
            "error": "Errors occurred while trying to save",
            "status_code": "Server returned status code {code}",
            "unknown_error_details": "Please ensure you are connected to the Internet.",
            "uploading": "Uploading changes to OpenStreetMap...",
            "conflict_progress": "Checking for conflicts: {num} of {total}",
            "unsaved_changes": "You have unsaved changes",
            "conflict": {
                "header": "Resolve conflicting edits",
                "count": "Conflict {num} of {total}",
                "previous": "< Previous",
                "next": "Next >",
                "keep_local": "Keep mine",
                "keep_remote": "Use theirs",
                "restore": "Restore",
                "delete": "Leave Deleted",
                "download_changes": "Or download osmChange file",
                "done": "All conflicts resolved!",
                "help": "Another user changed some of the same map features you changed.\nClick on each feature below for more details about the conflict, and choose whether to keep\nyour changes or the other user's changes.\n"
            }
        },
        "merge_remote_changes": {
            "conflict": {
                "deleted": "This feature has been deleted by {user}.",
                "location": "This feature was moved by both you and {user}.",
                "nodelist": "Nodes were changed by both you and {user}.",
                "memberlist": "Relation members were changed by both you and {user}.",
                "tags": "You changed the <b>{tag}</b> tag to \"{local}\" and {user} changed it to \"{remote}\"."
            }
        },
        "success": {
            "just_edited": "You just edited OpenStreetMap!",
            "thank_you": "Thank you for improving the map.",
            "thank_you_location": "Thank you for improving the map around {where}.",
            "help_html": "Your changes should appear on OpenStreetMap within a few minutes. It may take longer for maps elsewhere to receive updates.",
            "help_link_text": "Details",
            "help_link_url": "https://wiki.openstreetmap.org/wiki/FAQ#I_have_just_made_some_changes_to_the_map._How_do_I_get_to_see_my_changes.3F",
            "view_on_osm": "View Changes on OSM",
            "changeset_id": "Your changeset #: {changeset_id}",
            "like_osm": "Like OpenStreetMap? Connect with others:",
            "more": "More",
            "events": "Events",
            "languages": "Languages: {languages}",
            "missing": "Is something missing from this list?",
            "tell_us": "Tell us!"
        },
        "confirm": {
            "okay": "OK",
            "cancel": "Cancel"
        },
        "splash": {
            "welcome": "Welcome to the iD OpenStreetMap editor",
            "text": "iD is a friendly but powerful tool for contributing to the World's best free World map. This is version {version}. For more information see {website} and report bugs at {github}.",
            "walkthrough": "Start the Walkthrough",
            "start": "Edit now"
        },
        "source_switch": {
            "live": "live",
            "lose_changes": "You have unsaved changes. Switching the map server will discard them. Are you sure you want to switch servers?",
            "dev": "dev"
        },
        "version": {
            "whats_new": "What's new in iD {version}"
        },
        "tag_reference": {
            "description": "Description",
            "on_wiki": "{tag} on wiki.osm.org",
            "used_with": "used with {type}"
        },
        "validations": {
            "disconnected_highway": "Disconnected highway",
            "disconnected_highway_tooltip": "Roads should be connected to other roads or building entrances.",
            "old_multipolygon": "Multipolygon tags on outer way",
            "old_multipolygon_tooltip": "This style of multipolygon is deprecated. Please assign the tags to the parent multipolygon instead of the outer way.",
            "untagged_point": "Untagged point",
            "untagged_point_tooltip": "Select a feature type that describes what this point is.",
            "untagged_line": "Untagged line",
            "untagged_line_tooltip": "Select a feature type that describes what this line is.",
            "untagged_area": "Untagged area",
            "untagged_area_tooltip": "Select a feature type that describes what this area is.",
            "untagged_relation": "Untagged relation",
            "untagged_relation_tooltip": "Select a feature type that describes what this relation is.",
            "many_deletions": "You're deleting {n} features: {p} nodes, {l} lines, {a} areas, {r} relations. Are you sure you want to do this? This will delete them from the map that everyone else sees on openstreetmap.org.",
            "tag_suggests_area": "The tag {tag} suggests line should be area, but it is not an area",
            "deprecated_tags": "Deprecated tags: {tags}"
        },
        "zoom": {
            "in": "Zoom in",
            "out": "Zoom out"
        },
        "cannot_zoom": "Cannot zoom out further in current mode.",
        "full_screen": "Toggle Full Screen",
        "gpx": {
            "local_layer": "Local file",
            "drag_drop": "Drag and drop a .gpx, .geojson or .kml file on the page, or click the button to the right to browse",
            "zoom": "Zoom to layer",
            "browse": "Browse for a file"
        },
        "streetside": {
            "report": "Report a privacy concern with this image"
        },
        "mapillary_images": {
            "tooltip": "Street-level photos from Mapillary",
            "title": "Photo Overlay (Mapillary)"
        },
        "mapillary_signs": {
            "tooltip": "Traffic signs from Mapillary (must enable Photo Overlay)",
            "title": "Traffic Sign Overlay (Mapillary)"
        },
        "mapillary": {
            "view_on_mapillary": "View this image on Mapillary"
        },
        "openstreetcam_images": {
            "tooltip": "Street-level photos from OpenStreetCam",
            "title": "Photo Overlay (OpenStreetCam)"
        },
        "openstreetcam": {
            "view_on_openstreetcam": "View this image on OpenStreetCam"
        },
        "help": {
            "title": "Help",
            "key": "H",
            "help": {
                "title": "Help",
                "welcome": "Welcome to the iD editor for [OpenStreetMap](https://www.openstreetmap.org/). With this editor you can update OpenStreetMap right from your web browser.",
                "open_data_h": "Open Data",
                "open_data": "Edits that you make on this map will be visible to everyone who uses OpenStreetMap. Your edits can be based on personal knowledge, on-the-ground surveying, or imagery collected from aerial or street level photos. Copying from commercial sources, like Google Maps, [is strictly forbidden](https://www.openstreetmap.org/copyright).",
                "before_start_h": "Before you start",
                "before_start": "You should be familiar with OpenStreetMap and this editor before you start editing. iD contains a walkthrough to teach you the basics of editing OpenStreetMap. Click \"Start the Walkthrough\" on this screen to take the tutorial - it takes only about 15 minutes.",
                "open_source_h": "Open Source",
                "open_source": "The iD editor is a collaborative open source project, and you are using version {version} now. The source code is available [on GitHub](https://github.com/openstreetmap/iD).",
                "open_source_help": "You can help iD by [translating](https://github.com/openstreetmap/iD/blob/master/CONTRIBUTING.md#translating) or [reporting bugs](https://github.com/openstreetmap/iD/issues)."
            },
            "overview": {
                "title": "Overview",
                "navigation_h": "Navigation",
                "navigation_drag": "You can drag the map by pressing and holding down the {leftclick} left mouse button and moving the mouse around. You can also use the `↓`, `↑`, `←`, `→` arrow keys on your keyboard.",
                "navigation_zoom": "You can zoom in or out by scrolling with the mouse wheel or trackpad, or by clicking the {plus} / {minus} buttons along the side of the map. You can also use the `+`, `-` keys on your keyboard.",
                "features_h": "Map Features",
                "features": "We use the word *features* to describe things that appear on the map, such as roads, buildings, or points of interest. Anything in the real world can be mapped as a feature on OpenStreetMap. Map features are represented on the map using *points*, *lines*, or *areas*.",
                "nodes_ways": "In OpenStreetmap, points are sometimes called *nodes*, and lines and areas are sometimes called *ways*."
            },
            "editing": {
                "title": "Editing & Saving",
                "select_h": "Select",
                "select_left_click": "{leftclick} Left-click on a feature to select it. This will highlight it with a pulsing glow, and the sidebar will display details about that feature, such as its name or address.",
                "select_right_click": "{rightclick} Right-click on a feature to display the editing menu, which shows the commands that are available, such as rotating, moving, and deleting.",
                "multiselect_h": "Multiselect",
                "multiselect_shift_click": "`{shift}`+{leftclick} left-click to select several features together.  This makes it easier to move or delete multiple items.",
                "multiselect_lasso": "Another way to select multiple features is to hold down the `{shift}` key, then press and hold down the {leftclick} left mouse button and drag the mouse to draw a selection lasso. All of the points inside the lasso area will be selected.",
                "undo_redo_h": "Undo & Redo",
                "undo_redo": "Your edits are stored locally in your browser until you choose to save them to the OpenStreetMap server. You can undo edits by clicking the {undo} **Undo** button, and redo them by clicking the {redo} **Redo** button.",
                "save_h": "Save",
                "save": "Click {save} **Save** to finish your edits and send them to OpenStreetMap. You should remember to save your work frequently!",
                "save_validation": "On the save screen, you'll have a chance to review what you've done. iD will also perform some basic checks for missing data and may offer helpful suggestions and warnings if something doesn't seem right.",
                "upload_h": "Upload",
                "upload": "Before uploading your changes you must enter a [changeset comment](https://wiki.openstreetmap.org/wiki/Good_changeset_comments). Then click **Upload** to send your changes to OpenStreetMap, where they will be merged into the map and publicly visible to everyone.",
                "backups_h": "Automatic Backups",
                "backups": "If you can't finish your edits in one sitting, for example if your computer crashes or you close the browser tab, your edits are still saved in your browser's storage. You can come back later (on the same browser and computer), and iD will offer to restore your work.",
                "keyboard_h": "Keyboard Shortcuts",
                "keyboard": "You can view a list of keyboard shortcuts by pressing the `?` key."
            },
            "feature_editor": {
                "title": "Feature Editor",
                "intro": "The *feature editor* appears alongside the map, and allows you to see and edit all of the information for the selected feature.",
                "definitions": "The top section displays the feature's type. The middle section contains *fields* showing the feature's attributes, such as its name or address.",
                "type_h": "Feature Type",
                "type": "You can click on the feature type to change the feature to a different type. Everything that exists in the real world can be added to OpenStreetMap, so there are thousands of feature types to choose from.",
                "type_picker": "The type picker displays the most common feature types, such as parks, hospitals, restaurants, roads, and buildings. You can search for anything by typing what you're looking for in the search box. You can also click the {inspect} **Info** icon next to the feature type to learn more about it.",
                "fields_h": "Fields",
                "fields_all_fields": "The \"All fields\" section contains all of the feature's details that you may edit. In OpenStreetMap, all of the fields are optional, and it's OK to leave a field blank if you are unsure.",
                "fields_example": "Each feature type will display different fields. For example, a road may display fields for its surface and speed limit, but a restaurant may display fields for the type of food it serves and the hours it is open.",
                "fields_add_field": "You can also click the \"Add field\" dropdown to add more fields, such as a description, Wikipedia link, wheelchair access, and more.",
                "tags_h": "Tags",
                "tags_all_tags": "Below the fields section, you can expand the \"All tags\" section to edit any of the OpenStreetMap *tags* for the selected feature. Each tag consists of a *key* and *value*, data elements that define all of the features stored in OpenStreetMap.",
                "tags_resources": "Editing a feature's tags requires intermediate knowledge about OpenStreetMap. You should consult resources like the [OpenStreetMap Wiki](https://wiki.openstreetmap.org/wiki/Main_Page) or [Taginfo](https://taginfo.openstreetmap.org/) to learn more about accepted OpenStreetMap tagging practices."
            },
            "points": {
                "title": "Points",
                "intro": "*Points* can be used to represent features such as shops, restaurants, and monuments. They mark a specific location, and describe what's there.",
                "add_point_h": "Adding Points",
                "add_point": "To add a point, click the {point} **Point** button on the toolbar above the map, or press the shortcut key `1`. This will change the mouse cursor to a cross symbol.",
                "add_point_finish": "To place the new point on the map, position the mouse cursor where the point should go, then {leftclick} left-click or press `Space`.",
                "move_point_h": "Moving Points",
                "move_point": "To move a point, place the mouse cursor over the point, then press and hold the {leftclick} left mouse button while dragging the point to its new location.",
                "delete_point_h": "Deleting Points",
                "delete_point": "It's OK to delete features that don't exist in the real world. Deleting a feature from OpenStreetMap removes it from the map that everyone uses, so you should make sure a feature is really gone before you delete it.",
                "delete_point_command": "To delete a point, {rightclick} right-click on the point to select it and show the edit menu, then use the {delete} **Delete** command."
            },
            "lines": {
                "title": "Lines",
                "intro": "*Lines* are used to represent features such as roads, railways, and rivers. Lines should be drawn down the centre of the feature that they represent.",
                "add_line_h": "Adding Lines",
                "add_line": "To add a line, click the {line} **Line** button on the toolbar above the map, or press the shortcut key `2`. This will change the mouse cursor to a cross symbol.",
                "add_line_draw": "Next, position the mouse cursor where the line should begin and {leftclick} left-click or press `Space` to begin placing nodes along the line. Continue placing more nodes by clicking or pressing `Space`. While drawing, you can zoom in or drag the map in order to add more detail.",
                "add_line_finish": "To finish a line, press `{return}` or click again on the last node.",
                "modify_line_h": "Modifying Lines",
                "modify_line_dragnode": "Often you'll see lines that aren't shaped correctly, for example a road that does not match up with the background imagery. To adjust the shape of a line, first {leftclick} left-click to select it. All nodes of the line will be drawn as small circles. You can then drag the nodes to better locations.",
                "modify_line_addnode": "You can also create new nodes along a line either by {leftclick}**x2** double-clicking on the line or by dragging the small triangles at the midpoints between nodes.",
                "connect_line_h": "Connecting Lines",
                "connect_line": "Having roads connected properly is important for the map and essential for providing driving directions.",
                "connect_line_display": "The connections between roads are drawn with gray circles. The endpoints of a line are drawn with larger white circles if they don't connect to anything.",
                "connect_line_drag": "To connect a line to another feature, drag one of the line's nodes onto the other feature until both features snap together. Tip: You can hold down the `{alt}` key to prevent nodes from connecting to other features.",
                "connect_line_tag": "If you know that the connection has traffic lights or crosswalks, you can add them by selecting the connecting node and using the feature editor to select the correct feature's type.",
                "disconnect_line_h": "Disconnecting Lines",
                "disconnect_line_command": "To disconnect a road from another feature, {rightclick} right-click the connecting node and select the {disconnect} **Disconnect** command from the editing menu.",
                "move_line_h": "Moving Lines",
                "move_line_command": "To move an entire line, {rightclick} right-click the line and select the {move} **Move** command from the editing menu. Then move the mouse, and {leftclick} left-click to place the line in a new location.",
                "move_line_connected": "Lines that are connected to other features will stay connected as you move the line to a new location. iD may prevent you from moving a line across another connected line.",
                "delete_line_h": "Deleting Lines",
                "delete_line": "If a line is entirely incorrect, for example a road that doesn't exist in the real world, it's OK to delete it. Be careful when deleting features: the background imagery you are using might be outdated, and a road that looks wrong could simply be newly built.",
                "delete_line_command": "To delete a line, {rightclick} right-click on the line to select it and show the edit menu, then use the {delete} **Delete** command."
            },
            "areas": {
                "title": "Areas",
                "intro": "*Areas* are used to show the boundaries of features like lakes, buildings, and residential areas. Areas should be traced around the edge of the feature that they represent, for example, around the base of a building.",
                "point_or_area_h": "Points or Areas?",
                "point_or_area": "Many features can be represented as points or areas. You should map buildings and property outlines as areas whenever possible. Place points inside a building area to represent businesses, amenities, and other features located inside the building.",
                "add_area_h": "Adding Areas",
                "add_area_command": "To add an area, click the {area} **Area** button on the toolbar above the map, or press the shortcut key `3`. This will change the mouse cursor to a cross symbol.",
                "add_area_draw": "Next, position the mouse cursor at one of the corners of the feature and {leftclick} left-click or press `Space` to begin placing nodes around the outer edge of the area. Continue placing more nodes by clicking or pressing `Space`. While drawing, you can zoom in or drag the map in order to add more detail.",
                "add_area_finish": "To finish an area, press `{return}` or click again on either the first or last node.",
                "square_area_h": "Square Corners",
                "square_area_command": "Many area features like buildings have square corners. To square the corners of an area, {rightclick} right-click the edge of the area and select the {orthogonalize} **Square** command from the editing menu.",
                "modify_area_h": "Modifying Areas",
                "modify_area_dragnode": "Often you'll see areas that aren't shaped correctly, for example a building that does not match up with the background imagery. To adjust the shape of an area, first {leftclick} left-click to select it. All nodes of the area will be drawn as small circles. You can then drag the nodes to better locations.",
                "modify_area_addnode": "You can also create new nodes along an area either by {leftclick}**x2** double-clicking on the edge of the area or by dragging the small triangles at the midpoints between nodes.",
                "delete_area_h": "Deleting Areas",
                "delete_area": "If an area is entirely incorrect, for example a building that doesn't exist in the real world, it's OK to delete it. Be cautious when deleting features - the background imagery you are using might be outdated, and a building that looks wrong could simply be newly built.",
                "delete_area_command": "To delete an area, {rightclick} right-click on the area to select it and show the edit menu, then use the {delete} **Delete** command."
            },
            "relations": {
                "title": "Relations",
                "intro": "A *relation* is a special type of feature in OpenStreetMap that groups together other features. The features that belong to a relation are called *members*, and each member can have a *role* in the relation.",
                "edit_relation_h": "Editing Relations",
                "edit_relation": "At the bottom of the feature editor, you can expand the \"All relations\" section to see if the selected feature is a member of any relations. You can then click on the relation to select and edit it.",
                "edit_relation_add": "To add a feature to a relation, select the feature, then click the {plus} add button in the \"All relations\" section of the feature editor. You can choose from a list of nearby relations, or choose the \"New relation...\" option.",
                "edit_relation_delete": "You can also click the {delete} **Delete** button to remove the selected feature from the relation. If you remove all of the members from a relation, the relation will be deleted automatically.",
                "maintain_relation_h": "Maintaining Relations",
                "maintain_relation": "For the most part, iD will maintain relations automatically as you edit. You should take care when replacing features that might be members of relations. For example if you delete a section of road and draw a new section of road to replace it, you should add the new section to the same relations (routes, turn restrictions, etc.) as the original.",
                "relation_types_h": "Relation Types",
                "multipolygon_h": "Multipolygons",
                "multipolygon": "A *multipolygon* relation is a group of one or more *outer* features and one or more inner features. The outer features define the outer edges of the multipolygon, and the inner features define sub-areas or holes cut out from the inside of the multipolygon.",
                "multipolygon_create": "To create a multipolygon, for example a building with a hole in it, draw the outer edge as an area and the inner edge as a line or different kind of area. Then `{shift}`+{leftclick} left-click to select both features, {rightclick} right-click to show the edit menu, and select the {merge} **Merge** command.",
                "multipolygon_merge": "Merging several lines or areas will create a new multipolygon relation with all selected areas as members. iD will choose the inner and outer roles automatically, based on which features are contained inside other features.",
                "turn_restriction_h": "Turn restrictions",
                "turn_restriction": "A *turn restriction* relation is a group of several road segments in an intersection. Turn restrictions consist of a *from* road, *via* node or roads, and a *to* road.",
                "turn_restriction_field": "To edit turn restrictions, select a junction node where two or more roads meet. The feature editor will display a special \"Turn Restrictions\" field containing a model of the intersection.",
                "turn_restriction_editing": "In the \"Turn Restrictions\" field, click to select a \"from\" road, and see whether turns are allowed or restricted to any of the \"to\" roads. You can click on the turn icons to toggle them between allowed and restricted. iD will create relations automatically and set the from, via, and to roles based on your choices.",
                "route_h": "Routes",
                "route": "A *route* relation is a group of one or more line features that together form a route network, like a bus route, train route, or highway route.",
                "route_add": "To add a feature to a route relation, select the feature and scroll down to the \"All relations\" section of the feature editor, then click the {plus} add button to add this feature to a nearby existing relation or a new relation.",
                "boundary_h": "Boundaries",
                "boundary": "A *boundary* relation is a group of one or more line features that together form an administrative boundary.",
                "boundary_add": "To add a feature to a boundary relation, select the feature and scroll down to the \"All relations\" section of the feature editor, then click the {plus} add button to add this feature to a nearby existing relation or a new relation."
            },
            "imagery": {
                "title": "Background Imagery",
                "intro": "The background imagery that appears beneath the map data is an important resource for mapping. This imagery can be aerial photos collected from satellites, airplanes, and drones, or it can be scanned historical maps or other freely available source data.",
                "sources_h": "Imagery Sources",
                "choosing": "To see which imagery sources are available for editing, click the {layers} **Background settings** button on the side of the map.",
                "sources": "By default, a [Bing Maps](https://www.bing.com/maps/) satellite layer is chosen as the background image. Depending on where you are editing, other imagery sources will be available. Some may be newer or have higher resolution, so it is always useful to check and see which layer is the best one to use as a mapping reference.",
                "offsets_h": "Adjusting Imagery Offset",
                "offset": "Imagery is sometimes offset slightly from accurate map data. If you see a lot of roads or buildings shifted from the background imagery, it may be the imagery that's incorrect, so don't move them all to match the background. Instead, you can adjust the background so that it matches the existing data by expanding the \"Adjust Imagery Offset\" section at the bottom of the Background Settings pane.",
                "offset_change": "Click on the small triangles to adjust the imagery offset in small steps, or hold the left mouse button and drag within the gray square to slide the imagery into alignment."
            },
            "streetlevel": {
                "title": "Street Level Photos",
                "intro": "Street level photos are useful for mapping traffic signs, businesses, and other details that you can't see from satellite and aerial images. The iD editor supports street level photos from [Mapillary](https://www.mapillary.com) and [OpenStreetCam](https://www.openstreetcam.org).",
                "using_h": "Using Street Level Photos",
                "using": "To use street level photos for mapping, click the {data} **Map data** panel on the side of the map to enable or disable the available photo layers.",
                "photos": "When enabled, the photo layer displays a line along the sequence of photos. At higher zoom levels, a circle marks at each photo location, and at even higher zoom levels, a cone indicates the direction the camera was facing when the photo was taken.",
                "viewer": "When you click on one of the photo locations, a photo viewer appears in the bottom corner of the map. The photo viewer contains controls to step forward and backward in the image sequence. It also shows the username of the person who captured the image, the date it was captured, and a link to view the image on the original site."
            },
            "gps": {
                "title": "GPS Traces",
                "intro": "Collected GPS traces are a valuable source of data for OpenStreetMap. This editor supports *.gpx*, *.geojson*, and *.kml* files on your local computer. You can collect GPS traces with a smartphone, sports watch, or other GPS device.",
                "survey": "For information on how to perform a GPS survey, read [Mapping with a smartphone, GPS, or paper](http://learnosm.org/en/mobile-mapping/).",
                "using_h": "Using GPS Traces",
                "using": "To use a GPS trace for mapping, drag and drop the data file onto the map editor. If it's recognized, it will be drawn on the map as a bright purple line. Click the {data} **Map data** panel on the side of the map to enable, disable, or zoom to your GPS data.",
                "tracing": "The GPS track isn't sent to OpenStreetMap - the best way to use it is to draw on the map, using it as a guide for the new features that you add.",
                "upload": "You can also [upload your GPS data to OpenStreetMap](https://www.openstreetmap.org/trace/create) for other users to use."
            },
            "field": {
                "restrictions": {
                    "title": "Turn Restrictions Help",
                    "about": {
                        "title": "About",
                        "about": "This field allows you to inspect and modify turn restrictions. It displays a model of the selected intersection including other nearby connected roads.",
                        "from_via_to": "A turn restriction always contains: one **FROM way**, one **TO way**, and either one **VIA node** or one or more **VIA ways**.",
                        "maxdist": "The \"{distField}\" slider controls how far to search for additional connected roads.",
                        "maxvia": "The \"{viaField}\" slider adjusts how many via ways may be included in the search. (Tip: simple is better)"
                    },
                    "inspecting": {
                        "title": "Inspecting",
                        "about": "Hover over any **FROM** segment to see whether it has any turn restrictions. Each possible **TO** destination will be drawn with a colored shadow showing whether a restriction exists.",
                        "from_shadow": "{fromShadow} **FROM segment**",
                        "allow_shadow": "{allowShadow} **TO Allowed**",
                        "restrict_shadow": "{restrictShadow} **TO Restricted**",
                        "only_shadow": "{onlyShadow} **TO Only**",
                        "restricted": "\"Restricted\" means that there is a turn restriction, for example \"No Left Turn\".",
                        "only": "\"Only\" means that a vehicle taking that path may only make that choice, for example \"Only Straight On\"."
                    },
                    "modifying": {
                        "title": "Modifying",
                        "about": "To modify turn restrictions, first click on any starting **FROM** segment to select it. The selected segment will pulse, and all possible **TO** destinations will appear as turn symbols.",
                        "indicators": "Then, click on a turn symbol to toggle it between \"Allowed\", \"Restricted\", and \"Only\".",
                        "allow_turn": "{allowTurn} **TO Allowed**",
                        "restrict_turn": "{restrictTurn} **TO Restricted**",
                        "only_turn": "{onlyTurn} **TO Only**"
                    },
                    "tips": {
                        "title": "Tips",
                        "simple": "**Prefer simple restrictions over complex ones.**",
                        "simple_example": "For example, avoid creating a via-way restriction if a simpler via-node turn restriction will do.",
                        "indirect": "**Some restrictions display the text \"(indirect)\" and are drawn lighter.**",
                        "indirect_example": "These restrictions exist because of another nearby restriction. For example, an \"Only Straight On\" restriction will indirectly create \"No Turn\" restrictions for all other paths through the intersection.",
                        "indirect_noedit": "You may not edit indirect restrictions. Instead, edit the nearby direct restriction."
                    }
                }
            }
        },
        "intro": {
            "done": "done",
            "ok": "OK",
            "graph": {
                "block_number": "<value for addr:block_number>",
                "city": "Three Rivers",
                "county": "<value for addr:county>",
                "district": "<value for addr:district>",
                "hamlet": "<value for addr:hamlet>",
                "neighbourhood": "<value for addr:neighbourhood>",
                "postcode": "TR17 1BB",
                "province": "<value for addr:province>",
                "quarter": "<value for addr:quarter>",
                "state": "<value for addr:state>",
                "subdistrict": "<value for addr:subdistrict>",
                "suburb": "<value for addr:suburb>",
                "countrycode": "gb",
                "name": {
                    "1st-avenue": "1st Avenue",
                    "2nd-avenue": "2nd Avenue",
                    "4th-avenue": "4th Avenue",
                    "5th-avenue": "5th Avenue",
                    "6th-avenue": "6th Avenue",
                    "6th-street": "6th Street",
                    "7th-avenue": "7th Avenue",
                    "8th-avenue": "8th Avenue",
                    "9th-avenue": "9th Avenue",
                    "10th-avenue": "10th Avenue",
                    "11th-avenue": "11th Avenue",
                    "12th-avenue": "12th Avenue",
                    "access-point-employment": "Access Point Employment",
                    "adams-street": "Adams Street",
                    "andrews-elementary-school": "Andrews Elementary School",
                    "andrews-street": "Andrews Street",
                    "armitage-street": "Armitage Street",
                    "barrows-school": "Barrows School",
                    "battle-street": "Battle Street",
                    "bennett-street": "Bennett Street",
                    "bowman-park": "Bowman Park",
                    "collins-drive": "Collins Drive",
                    "conrail-railroad": "National Rail",
                    "conservation-park": "Conservation Park",
                    "constantine-street": "Constantine Street",
                    "cushman-street": "Cushman Street",
                    "dollar-tree": "Euro Tree",
                    "douglas-avenue": "Douglas Avenue",
                    "east-street": "East Street",
                    "elm-street": "Elm Street",
                    "flower-street": "Flower Street",
                    "foster-street": "Foster Street",
                    "french-street": "French Street",
                    "garden-street": "Garden Street",
                    "gem-pawnbroker": "Gem Pawnbroker",
                    "golden-finch-framing": "Golden Finch Framing",
                    "grant-avenue": "Grant Avenue",
                    "hoffman-pond": "Hoffman Pond",
                    "hoffman-street": "Hoffman Street",
                    "hook-avenue": "Hook Avenue",
                    "jefferson-street": "Jefferson Street",
                    "kelsey-street": "Kelsey Street",
                    "lafayette-park": "LaFayette Park",
                    "las-coffee-cafe": "L.A.'s Coffee Cafe",
                    "lincoln-avenue": "Longspring Avenue",
                    "lowrys-books": "Lowry's Books",
                    "lynns-garage": "Lynn's Garage",
                    "main-street-barbell": "Main Street Barbell",
                    "main-street-cafe": "Main Street Cafe",
                    "main-street-fitness": "Main Street Fitness",
                    "main-street": "Main Street",
                    "maple-street": "Maple Street",
                    "marina-park": "Marina Park",
                    "market-street": "Market Street",
                    "memory-isle-park": "Memory Isle Park",
                    "memory-isle": "Memory Isle",
                    "michigan-avenue": "Mayfair Avenue",
                    "middle-street": "Middle Street",
                    "millard-street": "Millard Street",
                    "moore-street": "Moore Street",
                    "morris-avenue": "Morris Avenue",
                    "mural-mall": "Mural Mall",
                    "paisanos-bar-and-grill": "Paisano's Bar and Grill",
                    "paisley-emporium": "Paisley Emporium",
                    "paparazzi-tattoo": "Paparazzi Tattoo",
                    "pealer-street": "Pealer Street",
                    "pine-street": "Pine Street",
                    "pizza-hut": "Pizza Hut",
                    "portage-avenue": "Portage Avenue",
                    "portage-river": "Portage River",
                    "preferred-insurance-services": "Preferred Insurance Services",
                    "railroad-drive": "Railroad Drive",
                    "river-city-appliance": "River City Appliance",
                    "river-drive": "River Drive",
                    "river-road": "River Road",
                    "river-street": "River Street",
                    "riverside-cemetery": "Riverside Cemetery",
                    "riverwalk-trail": "Riverwalk Trail",
                    "riviera-theatre": "Riviera Theatre",
                    "rocky-river": "Rocky River",
                    "saint-joseph-river": "Saint Joseph River",
                    "scidmore-park-petting-zoo": "Scidmore Park Petting Zoo",
                    "scidmore-park": "Scidmore Park",
                    "scouter-park": "Scouter Park",
                    "sherwin-williams": "Sherwin-Williams",
                    "south-street": "South Street",
                    "southern-michigan-bank": "Santander",
                    "spring-street": "Spring Street",
                    "sturgeon-river-road": "Sturgeon River Road",
                    "three-rivers-city-hall": "Three Rivers City Hall",
                    "three-rivers-elementary-school": "Three Rivers Elementary School",
                    "three-rivers-fire-department": "Three Rivers Fire Department",
                    "three-rivers-high-school": "Three Rivers High School",
                    "three-rivers-middle-school": "Three Rivers Middle School",
                    "three-rivers-municipal-airport": "Three Rivers Municipal Airport",
                    "three-rivers-post-office": "Three Rivers Post Office",
                    "three-rivers-public-library": "Three Rivers Public Library",
                    "three-rivers": "Three Rivers",
                    "unique-jewelry": "Unique Jewelry",
                    "walnut-street": "Walnut Street",
                    "washington-street": "Kings Road",
                    "water-street": "Water Street",
                    "west-street": "West Street",
                    "wheeler-street": "Wheeler Street",
                    "william-towing": "William Towing",
                    "willow-drive": "Willow Drive",
                    "wood-street": "Wood Street",
                    "world-fare": "World Fare"
                }
            },
            "welcome": {
                "title": "Welcome",
                "welcome": "Welcome! This walkthrough will teach you the basics of editing on OpenStreetMap.",
                "practice": "All of the data in this walkthrough is just for practising, and any edits that you make in the walkthrough will not be saved.",
                "words": "This walkthrough will introduce some new words and concepts. When we introduce a new word, we'll use *italics*.",
                "mouse": "You can use any input device to edit the map, but this walkthrough assumes you have a mouse with left and right buttons. **If you want to attach a mouse, do so now, then click OK.**",
                "leftclick": "When this tutorial asks you to click or double-click, we mean with the left button. On a trackpad it might be a single-click or single-finger tap. **Left-click {num} times.**",
                "rightclick": "Sometimes we'll also ask you to right-click. This might be the same as control-click, or two-finger tap on a trackpad. Your keyboard might even have a 'menu' key that works like right-click. **Right-click {num} times.**",
                "chapters": "So far, so good! You can use the buttons below to skip chapters at any time or to restart a chapter if you get stuck. Let's begin! **Click '{next}' to continue.**"
            },
            "navigation": {
                "title": "Navigation",
                "drag": "The main map area shows OpenStreetMap data on top of a background.{br}You can drag the map by pressing and holding the left mouse button while moving the mouse around. You can also use the arrow keys on your keyboard. **Drag the map!**",
                "zoom": "You can zoom in or out by scrolling with the mouse wheel or trackpad, or by clicking the {plus} / {minus} buttons. **Zoom the map!**",
                "features": "We use the word *features* to describe the things that appear on the map. Anything in the real world can be mapped as a feature on OpenStreetMap.",
                "points_lines_areas": "Map features are represented using *points, lines, or areas.*",
                "nodes_ways": "In OpenStreetMap, points are sometimes called *nodes*, and lines and areas are sometimes called *ways*.",
                "click_townhall": "All features on the map can be selected by clicking on them. **Click on the point to select it.**",
                "selected_townhall": "Great! The point is now selected. Selected features are drawn with a pulsing glow.",
                "editor_townhall": "When a feature is selected, the *feature editor* is displayed alongside the map.",
                "preset_townhall": "The top part of the feature editor shows the feature's type. This point is a {preset}.",
                "fields_townhall": "The middle part of the feature editor contains *fields* showing the feature's attributes, such as its name and address.",
                "close_townhall": "**Close the feature editor by hitting escape or pressing the {button} button in the upper corner.**",
                "search_street": "You can also search for features in the current view, or worldwide. **Search for '{name}'.**",
                "choose_street": "**Choose {name} from the list to select it.**",
                "selected_street": "Great! {name} is now selected.",
                "editor_street": "The fields shown for a street are different than the fields that were shown for the town hall.{br}For this selected street, the feature editor shows fields like '{field1}' and '{field2}'. **Close the feature editor by hitting escape or pressing the {button} button.**",
                "play": "Try moving the map and clicking on some other features to see what kinds of things can be added to OpenStreetMap. **When you are ready to continue to the next chapter, click '{next}'.**"
            },
            "points": {
                "title": "Points",
                "add_point": "*Points* can be used to represent features such as shops, restaurants, and monuments.{br}They mark a specific location, and describe what's there. **Click the {button} Point button to add a new point.**",
                "place_point": "To place the new point on the map, position your mouse cursor where the point should go, then left-click or press the spacebar. **Move the mouse pointer over this building, then left-click or press the spacebar.**",
                "search_cafe": "There are many different features that can be represented by points. The point you just added is a cafe. **Search for '{preset}'.**",
                "choose_cafe": "**Choose {preset} from the list.**",
                "feature_editor": "The point is now marked as a cafe. Using the feature editor, we can add more information about the cafe.",
                "add_name": "In OpenStreetMap, all of the fields are optional, and it's OK to leave a field blank if you are unsure.{br}Let's pretend that you have local knowledge of this cafe, and you know its name. **Add a name for the cafe.**",
                "add_close": "The feature editor will remember all of your changes automatically. **When you are finished adding the name, hit escape, enter, or click the {button} button to close the feature editor.**",
                "reselect": "Often points will already exist, but have mistakes or be incomplete. We can edit existing points. **Click to select the cafe you just created.**",
                "update": "Let's fill in some more details for this cafe. You can change its name, add a cuisine, or add an address. **Change the cafe details.**",
                "update_close": "**When you are finished updating the cafe, hit escape, enter, or click the {button} button to close the feature editor.**",
                "rightclick": "You can right-click on any feature to see the *edit menu*, which shows a list of editing operations that can be performed. **Right-click to select the point you created and show the edit menu.**",
                "delete": "It's OK to delete features that don't exist in the real world.{br}Deleting a feature from OpenStreetMap removes it from the map that everyone uses, so you should make sure a feature is really gone before you delete it. **Click on the {button} button to delete the point.**",
                "undo": "You can always undo any changes up until you save your edits to OpenStreetMap. **Click on the {button} button to undo the delete and get the point back.**",
                "play": "Now that you know how to create and edit points, try creating a few more points for practice! **When you are ready to continue to the next chapter, click '{next}'.**"
            },
            "areas": {
                "title": "Areas",
                "add_playground": "*Areas* are used to show the boundaries of features like lakes, buildings, and residential areas.{br}They can also be used for more detailed mapping of many features you might normally map as points. **Click the {button} Area button to add a new area.**",
                "start_playground": "Let's add this playground to the map by drawing an area. Areas are drawn by placing *nodes* along the outer edge of the feature. **Click or press spacebar to place a starting node on one of the corners of the playground.**",
                "continue_playground": "Continue drawing the area by placing more nodes along the playground's edge. It is OK to connect the area to the existing walking paths.{br}Tip: You can hold down the '{alt}' key to prevent nodes from connecting to other features. **Continue drawing an area for the playground.**",
                "finish_playground": "Finish the area by pressing enter, or clicking again on either the first or last node. **Finish drawing an area for the playground.**",
                "search_playground": "**Search for '{preset}'.**",
                "choose_playground": "**Choose {preset} from the list.**",
                "add_field": "This playground doesn't have an official name, so we won't add anything in the Name field.{br}Instead let's add some additional details about the playground to the Description field. **Open the Add Field list.**",
                "choose_field": "**Choose {field} from the list.**",
                "retry_add_field": "You didn't select the {field} field. Let's try again.",
                "describe_playground": "**Add a description, then click the {button} button to close the feature editor.**",
                "play": "Good job! Try drawing a few more areas, and see what other kinds of area features you can add to OpenStreetMap. **When you are ready to continue to the next chapter, click '{next}'.**"
            },
            "lines": {
                "title": "Lines",
                "add_line": "*Lines* are used to represent features such as roads, railways, and rivers. **Click the {button} Line button to add a new line.**",
                "start_line": "Here is a road that is missing. Let's add it!{br}In OpenStreetMap, lines should be drawn down the centre of the road. You can drag and zoom the map while drawing if necessary. **Start a new line by clicking at the top end of this missing road.**",
                "intersect": "Click or press spacebar to add more nodes to the line.{br}Roads, and many other types of lines, are part of a larger network. It is important for these lines to be connected properly in order for routing applications to work. **Click on {name} to create an intersection connecting the two lines.**",
                "retry_intersect": "The road needs to intersect {name}. Let's try again!",
                "continue_line": "Continue drawing the line for the new road. Remember that you can drag and zoom the map if needed.{br}When you are finished drawing, click on the last node again. **Finish drawing the road.**",
                "choose_category_road": "**Select {category} from the list.**",
                "choose_preset_residential": "There are many different types of roads, but this one is a residential road. **Choose the {preset} type.**",
                "retry_preset_residential": "You didn't select the {preset} type. **Click here to choose again.**",
                "name_road": "**Give this road a name, then hit escape, enter, or click the {button} button to close the feature editor.**",
                "did_name_road": "Looks good! Next we will learn how to update the shape of a line.",
                "update_line": "Sometimes you will need to change the shape of an existing line. Here is a road that doesn't look quite right.",
                "add_node": "We can add some nodes to this line to improve its shape. One way to add a node is to double-click the line where you want to add a node. **Double-click on the line to create a new node.**",
                "start_drag_endpoint": "When a line is selected, you can drag any of its nodes by clicking and holding down the left mouse button while you drag. **Drag the endpoint to the place where these roads should intersect.**",
                "finish_drag_endpoint": "This spot looks good. **Release the left mouse button to finish dragging.**",
                "start_drag_midpoint": "Small triangles are drawn at the *midpoints* between nodes. Another way to create a new node is to drag a midpoint to a new location. **Drag the midpoint triangle to create a new node along the curve of the road.**",
                "continue_drag_midpoint": "This line is looking much better! Continue to adjust this line by double-clicking or dragging midpoints until the curve matches the road shape. **When you're happy with how the line looks, click OK.**",
                "delete_lines": "It's OK to delete lines for roads that don't exist in the real world.{br}Here's an example where the city planned a {street} but never built it. We can improve this part of the map by deleting the extra lines.",
                "rightclick_intersection": "The last real street is {street1}, so we will *split* {street2} at this intersection and remove everything above it. **Right click on the intersection node.**",
                "split_intersection": "**Click on the {button} button to split {street}.**",
                "retry_split": "You didn't click the Split button. Try again.",
                "did_split_multi": "Good job! {street1} is now split into two pieces. The top part can be removed. **Click the top part of {street2} to select it.**",
                "did_split_single": "**Click the top part of {street2} to select it.**",
                "multi_select": "{selected} is now selected. Let's also select {other1}. You can shift-click to select multiple things. **Shift-click on {other2}.**",
                "multi_rightclick": "Good! Both lines to delete are now selected. **Right-click on one of the lines to show the edit menu.**",
                "multi_delete": "**Click on the {button} button to delete the extra lines.**",
                "retry_delete": "You didn't click the Delete button. Try again.",
                "play": "Great! Use the skills that you've learned in this chapter to practice editing some more lines. **When you are ready to continue to the next chapter, click '{next}'.**"
            },
            "buildings": {
                "title": "Buildings",
                "add_building": "OpenStreetMap is the world's largest database of buildings.{br}You can help improve this database by tracing buildings that aren't already mapped. **Click the {button} Area button to add a new area.**",
                "start_building": "Let's add this house to the map by tracing its outline.{br}Buildings should be traced around their footprint as accurately as possible. **Click or press spacebar to place a starting node on one of the corners of the building.**",
                "continue_building": "Continue adding more nodes to trace the outline of the building. Remember that you can zoom in if you want to add more details.{br}Finish the building by pressing enter, or clicking again on either the first or last node. **Finish tracing the building.**",
                "retry_building": "It looks like you had some trouble placing the nodes at the building corners. Try again!",
                "choose_category_building": "**Choose {category} from the list.**",
                "choose_preset_house": "There are many different types of buildings, but this one is clearly a house.{br}If you're not sure of the type, it's OK to just choose the generic Building type. **Choose the {preset} type.**",
                "close": "**Hit escape or click the {button} button to close the feature editor.**",
                "rightclick_building": "**Right-click to select the building you created and show the edit menu.**",
                "square_building": "The house that you just added will look even better with perfectly square corners. **Click on the {button} button to square the building shape.**",
                "retry_square": "You didn't click the Square button. Try again.",
                "done_square": "See how the corners of the building moved into place? Let's learn another useful trick.",
                "add_tank": "Next we'll trace this circular storage tank. **Click the {button} Area button to add a new area.**",
                "start_tank": "Don't worry, you won't need to draw a perfect circle. Just draw an area inside the tank that touches its edge. **Click or press spacebar to place a starting node on the edge of the tank.**",
                "continue_tank": "Add a few more nodes around the edge. The circle will be created outside the nodes that you draw.{br}Finish the area by pressing enter, or clicking again on either the first or last node. **Finish tracing the tank.**",
                "search_tank": "**Search for '{preset}'.**",
                "choose_tank": "**Choose {preset} from the list.**",
                "rightclick_tank": "**Right-click to select the storage tank you created and show the edit menu.**",
                "circle_tank": "**Click on the {button} button to make the tank a circle.**",
                "retry_circle": "You didn't click the Circularise button. Try again.",
                "play": "Great Job! Practice tracing a few more buildings, and try some of the other commands on the edit menu. **When you are ready to continue to the next chapter, click '{next}'.**"
            },
            "startediting": {
                "title": "Start Editing",
                "help": "You're now ready to edit OpenStreetMap!{br}You can replay this walkthrough anytime or view more documentation by clicking the {button} Help button or pressing the '{key}' key.",
                "shortcuts": "You can view a list of commands along with their keyboard shortcuts by pressing the '{key}' key.",
                "save": "Don't forget to regularly save your changes!",
                "start": "Start mapping!"
            }
        },
        "shortcuts": {
            "title": "Keyboard shortcuts",
            "tooltip": "Show the keyboard shortcuts screen.",
            "toggle": {
                "key": "?"
            },
            "key": {
                "alt": "Alt",
                "backspace": "Backspace",
                "cmd": "Cmd",
                "ctrl": "Ctrl",
                "delete": "Delete",
                "del": "Del",
                "end": "End",
                "enter": "Enter",
                "esc": "Esc",
                "home": "Home",
                "option": "Option",
                "pause": "Pause",
                "pgdn": "PgDn",
                "pgup": "PgUp",
                "return": "Return",
                "shift": "Shift",
                "space": "Space"
            },
            "gesture": {
                "drag": "drag"
            },
            "or": "-or-",
            "browsing": {
                "title": "Browsing",
                "navigation": {
                    "title": "Navigation",
                    "pan": "Pan map",
                    "pan_more": "Pan map by one screenful",
                    "zoom": "Zoom in / Zoom out",
                    "zoom_more": "Zoom in / Zoom out by a lot"
                },
                "help": {
                    "title": "Help",
                    "help": "Show help/documentation",
                    "keyboard": "Show keyboard shortcuts"
                },
                "display_options": {
                    "title": "Display options",
                    "background": "Show background options",
                    "background_switch": "Switch back to last background",
                    "map_data": "Show map data options",
                    "fullscreen": "Enter full screen mode",
                    "wireframe": "Toggle wireframe mode",
                    "minimap": "Toggle minimap"
                },
                "selecting": {
                    "title": "Selecting features",
                    "select_one": "Select a single feature",
                    "select_multi": "Select multiple features",
                    "lasso": "Draw a selection lasso around features",
                    "search": "Find features matching search text"
                },
                "with_selected": {
                    "title": "With feature selected",
                    "edit_menu": "Toggle edit menu"
                },
                "vertex_selected": {
                    "title": "With node selected",
                    "previous": "Jump to previous node",
                    "next": "Jump to next node",
                    "first": "Jump to first node",
                    "last": "Jump to last node",
                    "change_parent": "Switch parent way"
                }
            },
            "editing": {
                "title": "Editing",
                "drawing": {
                    "title": "Drawing",
                    "add_point": "'Add point' mode",
                    "add_line": "'Add line' mode",
                    "add_area": "'Add area' mode",
                    "place_point": "Place a point",
                    "disable_snap": "Hold to disable point snapping",
                    "stop_line": "Finish drawing a line or area"
                },
                "operations": {
                    "title": "Operations",
                    "continue_line": "Continue a line at the selected node",
                    "merge": "Combine (merge) selected features",
                    "disconnect": "Disconnect features at the selected node",
                    "split": "Split a line into two at the selected node",
                    "reverse": "Reverse a line",
                    "move": "Move selected features",
                    "rotate": "Rotate selected features",
                    "orthogonalize": "Straighten line / Square area corners",
                    "circularize": "Circularise a closed line or area",
                    "reflect_long": "Reflect features across the longer axis",
                    "reflect_short": "Reflect features across the shorter axis",
                    "delete": "Delete selected features"
                },
                "commands": {
                    "title": "Commands",
                    "copy": "Copy selected features",
                    "paste": "Paste copied features",
                    "undo": "Undo last action",
                    "redo": "Redo last action",
                    "save": "Save changes"
                }
            },
            "tools": {
                "title": "Tools",
                "info": {
                    "title": "Information",
                    "all": "Toggle all information panels",
                    "background": "Toggle background panel",
                    "history": "Toggle history panel",
                    "location": "Toggle location panel",
                    "measurement": "Toggle measurement panel"
                }
            }
        },
        "units": {
            "feet": "{quantity} ft",
            "miles": "{quantity} mi",
            "square_feet": "{quantity} sq ft",
            "square_miles": "{quantity} sq mi",
            "acres": "{quantity} ac",
            "meters": "{quantity} m",
            "kilometers": "{quantity} km",
            "square_meters": "{quantity} m²",
            "square_kilometers": "{quantity} km²",
            "hectares": "{quantity} ha",
            "area_pair": "{area1} ({area2})",
            "arcdegrees": "{quantity}°",
            "arcminutes": "{quantity}′",
            "arcseconds": "{quantity}″",
            "north": "N",
            "south": "S",
            "east": "E",
            "west": "W",
            "coordinate": "{coordinate}{direction}",
            "coordinate_pair": "{latitude}, {longitude}"
        },
        "presets": {
            "categories": {
                "category-barrier": {
                    "name": "Barrier Features"
                },
                "category-building": {
                    "name": "Building Features"
                },
                "category-golf": {
                    "name": "Golf Features"
                },
                "category-landuse": {
                    "name": "Land Use Features"
                },
                "category-natural-area": {
                    "name": "Natural Features"
                },
                "category-natural-line": {
                    "name": "Natural Features"
                },
                "category-natural-point": {
                    "name": "Natural Features"
                },
                "category-path": {
                    "name": "Path Features"
                },
                "category-rail": {
                    "name": "Rail Features"
                },
                "category-restriction": {
                    "name": "Restriction Features"
                },
                "category-road": {
                    "name": "Road Features"
                },
                "category-route": {
                    "name": "Route Features"
                },
                "category-water-area": {
                    "name": "Water Features"
                },
                "category-water-line": {
                    "name": "Water Features"
                }
            },
            "fields": {
                "access": {
                    "label": "Allowed Access",
                    "options": {
                        "designated": {
                            "description": "Access permitted according to signs or specific local laws",
                            "title": "Designated"
                        },
                        "destination": {
                            "description": "Access permitted only to reach a destination",
                            "title": "Destination"
                        },
                        "dismount": {
                            "description": "Access permitted but rider must dismount",
                            "title": "Dismount"
                        },
                        "no": {
                            "description": "Access not permitted to the general public",
                            "title": "Prohibited"
                        },
                        "permissive": {
                            "description": "Access permitted until such time as the owner revokes the permission",
                            "title": "Permissive"
                        },
                        "private": {
                            "description": "Access permitted only with permission of the owner on an individual basis",
                            "title": "Private"
                        },
                        "yes": {
                            "description": "Access permitted by law; a right of way",
                            "title": "Allowed"
                        }
                    },
                    "placeholder": "Not Specified",
                    "types": {
                        "access": "All",
                        "bicycle": "Bicycles",
                        "foot": "Foot",
                        "horse": "Horses",
                        "motor_vehicle": "Motor Vehicles"
                    }
                },
                "access_simple": {
                    "label": "Allowed Access"
                },
                "address": {
                    "label": "Address",
                    "placeholders": {
                        "block_number": "Block Number",
                        "block_number!jp": "Block No.",
                        "city": "City",
                        "city!jp": "City/Town/Village/Tokyo Special Ward",
                        "city!vn": "City/Town",
                        "conscriptionnumber": "123",
                        "country": "Country",
                        "county": "County",
                        "county!jp": "District",
                        "district": "District",
                        "district!vn": "Arrondissement/Town/District",
                        "floor": "Floor",
                        "hamlet": "Hamlet",
                        "housename": "Housename",
                        "housenumber": "123",
                        "housenumber!jp": "Building No./Lot No.",
                        "neighbourhood": "Neighbourhood",
                        "neighbourhood!jp": "Chōme/Aza/Koaza",
                        "place": "Place",
                        "postcode": "Postcode",
                        "province": "Province",
                        "province!jp": "Prefecture",
                        "quarter": "Quarter",
                        "quarter!jp": "Ōaza/Machi",
                        "state": "State",
                        "street": "Street",
                        "subdistrict": "Subdistrict",
                        "subdistrict!vn": "Ward/Commune/Townlet",
                        "suburb": "Suburb",
                        "suburb!jp": "Ward",
                        "unit": "Unit"
                    }
                },
                "admin_level": {
                    "label": "Admin Level"
                },
                "aerialway": {
                    "label": "Type"
                },
                "aerialway/access": {
                    "label": "Access",
                    "options": {
                        "both": "Both",
                        "entry": "Entry",
                        "exit": "Exit"
                    }
                },
                "aerialway/bubble": {
                    "label": "Bubble"
                },
                "aerialway/capacity": {
                    "label": "Capacity (per hour)",
                    "placeholder": "500, 2500, 5000..."
                },
                "aerialway/duration": {
                    "label": "Duration (minutes)",
                    "placeholder": "1, 2, 3..."
                },
                "aerialway/heating": {
                    "label": "Heated"
                },
                "aerialway/occupancy": {
                    "label": "Occupancy",
                    "placeholder": "2, 4, 8..."
                },
                "aerialway/summer/access": {
                    "label": "Access (summer)",
                    "options": {
                        "both": "Both",
                        "entry": "Entry",
                        "exit": "Exit"
                    }
                },
                "aeroway": {
                    "label": "Type"
                },
                "agrarian": {
                    "label": "Products"
                },
                "amenity": {
                    "label": "Type"
                },
                "animal_boarding": {
                    "label": "For Animals"
                },
                "animal_breeding": {
                    "label": "For Animals"
                },
                "animal_shelter": {
                    "label": "For Animals"
                },
                "area/highway": {
                    "label": "Type"
                },
                "artist": {
                    "label": "Artist"
                },
                "artwork_type": {
                    "label": "Type"
                },
                "atm": {
                    "label": "Cash Machine"
                },
                "backrest": {
                    "label": "Backrest"
                },
                "barrier": {
                    "label": "Type"
                },
                "bath/open_air": {
                    "label": "Open Air"
                },
                "bath/sand_bath": {
                    "label": "Sand Bath"
                },
                "bath/type": {
                    "label": "Speciality",
                    "options": {
                        "foot_bath": "Foot Bath",
                        "hot_spring": "Hot Spring",
                        "onsen": "Japanese Onsen"
                    }
                },
                "beauty": {
                    "label": "Shop Type"
                },
                "bench": {
                    "label": "Bench"
                },
                "bicycle_parking": {
                    "label": "Type"
                },
                "bin": {
                    "label": "Rubbish Bin"
                },
                "blood_components": {
                    "label": "Blood Components",
                    "options": {
                        "plasma": "plasma",
                        "platelets": "platelets",
                        "stemcells": "stem cell samples",
                        "whole": "whole blood"
                    }
                },
                "board_type": {
                    "label": "Type"
                },
                "boules": {
                    "label": "Type"
                },
                "boundary": {
                    "label": "Type"
                },
                "brand": {
                    "label": "Brand"
                },
                "brewery": {
                    "label": "Draught Beers"
                },
                "bridge": {
                    "label": "Type",
                    "placeholder": "Default"
                },
                "building": {
                    "label": "Building"
                },
                "building_area": {
                    "label": "Building"
                },
                "bunker_type": {
                    "label": "Type"
                },
                "cables": {
                    "label": "Cables",
                    "placeholder": "1, 2, 3..."
                },
                "camera/direction": {
                    "label": "Direction (Degrees Clockwise)",
                    "placeholder": "45, 90, 180, 270"
                },
                "camera/mount": {
                    "label": "Camera Mount"
                },
                "camera/type": {
                    "label": "Camera Type",
                    "options": {
                        "dome": "Dome",
                        "fixed": "Fixed",
                        "panning": "Panning"
                    }
                },
                "capacity": {
                    "label": "Capacity",
                    "placeholder": "50, 100, 200..."
                },
                "castle_type": {
                    "label": "Type"
                },
                "clothes": {
                    "label": "Clothes"
                },
                "club": {
                    "label": "Type"
                },
                "collection_times": {
                    "label": "Collection Times"
                },
                "comment": {
                    "label": "Changeset Comment",
                    "placeholder": "Brief description of your contributions (required)"
                },
                "communication_multi": {
                    "label": "Communication Types"
                },
                "construction": {
                    "label": "Type"
                },
                "contact/webcam": {
                    "label": "Webcam URL",
                    "placeholder": "http://example.com/"
                },
                "content": {
                    "label": "Content"
                },
                "country": {
                    "label": "Country"
                },
                "covered": {
                    "label": "Covered"
                },
                "craft": {
                    "label": "Type"
                },
                "crane/type": {
                    "label": "Crane Type",
                    "options": {
                        "floor-mounted_crane": "Floor-mounted Crane",
                        "portal_crane": "Portal Crane",
                        "travel_lift": "Travel Lift"
                    }
                },
                "crop": {
                    "label": "Crops"
                },
                "crossing": {
                    "label": "Type"
                },
                "cuisine": {
                    "label": "Cuisines"
                },
                "currency_multi": {
                    "label": "Currency Types"
                },
                "cutting": {
                    "label": "Type",
                    "placeholder": "Default"
                },
                "cycle_network": {
                    "label": "Network"
                },
                "cycleway": {
                    "label": "Bike Lanes",
                    "options": {
                        "lane": {
                            "description": "A bike lane separated from motor traffic by a painted line",
                            "title": "Standard bike lane"
                        },
                        "none": {
                            "description": "No bike lane",
                            "title": "None"
                        },
                        "opposite": {
                            "description": "A bike lane that travels in both directions on a one-way street",
                            "title": "Contraflow bike lane"
                        },
                        "opposite_lane": {
                            "description": "A bike lane that travels in the opposite direction of traffic",
                            "title": "Opposite bike lane"
                        },
                        "share_busway": {
                            "description": "A bike lane shared with a bus lane",
                            "title": "Bike lane shared with bus"
                        },
                        "shared_lane": {
                            "description": "A bike lane with no separation from motor traffic",
                            "title": "Shared bike lane"
                        },
                        "track": {
                            "description": "A bike lane separated from traffic by a physical barrier",
                            "title": "Bike track"
                        }
                    },
                    "placeholder": "none",
                    "types": {
                        "cycleway:left": "Left side",
                        "cycleway:right": "Right side"
                    }
                },
                "dance/style": {
                    "label": "Dance Styles"
                },
                "date": {
                    "label": "Date"
                },
                "delivery": {
                    "label": "Delivery"
                },
                "denomination": {
                    "label": "Denomination"
                },
                "denotation": {
                    "label": "Denotation"
                },
                "description": {
                    "label": "Description"
                },
                "devices": {
                    "label": "Devices",
                    "placeholder": "1, 2, 3..."
                },
                "diaper": {
                    "label": "Baby Changing Available"
                },
                "direction": {
                    "label": "Direction (Degrees Clockwise)",
                    "placeholder": "45, 90, 180, 270"
                },
                "direction_cardinal": {
                    "label": "Direction",
                    "options": {
                        "E": "East",
                        "ENE": "East-northeast",
                        "ESE": "East-southeast",
                        "N": "North",
                        "NE": "Northeast",
                        "NNE": "North-northeast",
                        "NNW": "North-northwest",
                        "NW": "Northwest",
                        "S": "South",
                        "SE": "Southeast",
                        "SSE": "South-southeast",
                        "SSW": "South-southwest",
                        "SW": "Southwest",
                        "W": "West",
                        "WNW": "West-northwest",
                        "WSW": "West-southwest"
                    }
                },
                "direction_clock": {
                    "label": "Direction",
                    "options": {
                        "anticlockwise": "Counterclockwise",
                        "clockwise": "Clockwise"
                    }
                },
                "direction_vertex": {
                    "label": "Direction",
                    "options": {
                        "backward": "Backward",
                        "both": "Both / All",
                        "forward": "Forward"
                    }
                },
                "dispensing": {
                    "label": "Dispenses Prescriptions"
                },
                "display": {
                    "label": "Display"
                },
                "distance": {
                    "label": "Total Distance"
                },
                "dock": {
                    "label": "Type"
                },
                "drive_through": {
                    "label": "Drive-Through"
                },
                "duration": {
                    "label": "Duration",
                    "placeholder": "00:00"
                },
                "electrified": {
                    "label": "Electrification",
                    "options": {
                        "contact_line": "Contact Line",
                        "no": "No",
                        "rail": "Electrified Rail",
                        "yes": "Yes (unspecified)"
                    },
                    "placeholder": "Contact Line, Electrified Rail..."
                },
                "elevation": {
                    "label": "Elevation"
                },
                "email": {
                    "label": "Email",
                    "placeholder": "example@example.com"
                },
                "embankment": {
                    "label": "Type",
                    "placeholder": "Default"
                },
                "emergency": {
                    "label": "Emergency"
                },
                "entrance": {
                    "label": "Type"
                },
                "except": {
                    "label": "Exceptions"
                },
                "faces": {
                    "label": "Faces"
                },
                "fax": {
                    "label": "Fax",
                    "placeholder": "+44 1632 961234"
                },
                "fee": {
                    "label": "Fee"
                },
                "fence_type": {
                    "label": "Type"
                },
                "fire_hydrant/position": {
                    "label": "Position",
                    "options": {
                        "green": "Green",
                        "lane": "Lane",
                        "parking_lot": "Car Park",
                        "sidewalk": "Pavement"
                    }
                },
                "fire_hydrant/type": {
                    "label": "Type",
                    "options": {
                        "pillar": "Pillar/Aboveground",
                        "pond": "Pond",
                        "underground": "Underground",
                        "wall": "Wall"
                    }
                },
                "fitness_station": {
                    "label": "Equipment Type"
                },
                "fixme": {
                    "label": "Fix Me"
                },
                "ford": {
                    "label": "Type",
                    "placeholder": "Default"
                },
                "frequency": {
                    "label": "Operating Frequency"
                },
                "fuel": {
                    "label": "Fuel"
                },
                "fuel_multi": {
                    "label": "Fuel Types"
                },
                "gauge": {
                    "label": "Gauge"
                },
                "gender": {
                    "label": "Gender",
                    "options": {
                        "female": "Female",
                        "male": "Male",
                        "unisex": "Unisex"
                    },
                    "placeholder": "Unknown"
                },
                "generator/method": {
                    "label": "Method"
                },
                "generator/output/electricity": {
                    "label": "Power Output",
                    "placeholder": "50 MW, 100 MW, 200 MW..."
                },
                "generator/source": {
                    "label": "Source"
                },
                "generator/type": {
                    "label": "Type"
                },
                "government": {
                    "label": "Type"
                },
                "grape_variety": {
                    "label": "Grape Varieties"
                },
                "handicap": {
                    "label": "Handicap",
                    "placeholder": "1-18"
                },
                "handrail": {
                    "label": "Handrail"
                },
                "hashtags": {
                    "label": "Suggested Hashtags",
                    "placeholder": "#example"
                },
                "healthcare": {
                    "label": "Type"
                },
                "healthcare/speciality": {
                    "label": "Specialities"
                },
                "height": {
                    "label": "Height (Metres)"
                },
                "highway": {
                    "label": "Type"
                },
                "historic": {
                    "label": "Type"
                },
                "historic/civilization": {
                    "label": "Historic Civilization"
                },
                "hoops": {
                    "label": "Hoops",
                    "placeholder": "1, 2, 4..."
                },
                "horse_dressage": {
                    "label": "Dressage Riding",
                    "options": {
                        "equestrian": "Yes",
                        "undefined": "No"
                    }
                },
                "horse_riding": {
                    "label": "Horseback Riding",
                    "options": {
                        "horse_riding": "Yes",
                        "undefined": "No"
                    }
                },
                "horse_scale": {
                    "label": "Horseback Riding Difficulty",
                    "options": {
                        "common": "Easy: No problems or difficulties. (default)",
                        "critical": "Borderline: Passable only for experienced riders and horses. Major obstacles. Bridges should be examined carefully.",
                        "dangerous": "Dangerous: Passable only for very experienced riders and horses and only in good weather. Dismount.",
                        "demanding": "Use with caution: Uneven way, occasional difficult passages.",
                        "difficult": "Difficult: Way narrow and exposed. May contain obstacles to step over and narrow passages.",
                        "impossible": "Impassable: Way or bridge not passable for horses. Too narrow, insuffient support, obstacles like ladders. Danger of life."
                    },
                    "placeholder": "Difficult, Dangerous..."
                },
                "horse_stables": {
                    "label": "Riding Stable",
                    "options": {
                        "stables": "Yes",
                        "undefined": "No"
                    }
                },
                "iata": {
                    "label": "IATA"
                },
                "icao": {
                    "label": "ICAO"
                },
                "incline": {
                    "label": "Incline"
                },
                "incline_steps": {
                    "label": "Incline",
                    "options": {
                        "down": "Down",
                        "up": "Up"
                    }
                },
                "indoor": {
                    "label": "Indoor"
                },
                "industrial": {
                    "label": "Type"
                },
                "information": {
                    "label": "Type"
                },
                "inscription": {
                    "label": "Inscription"
                },
                "intermittent": {
                    "label": "Intermittent"
                },
                "internet_access": {
                    "label": "Internet Access",
                    "options": {
                        "no": "No",
                        "terminal": "Terminal",
                        "wired": "Wired",
                        "wlan": "Wi-Fi",
                        "yes": "Yes"
                    }
                },
                "internet_access/fee": {
                    "label": "Internet Access Fee"
                },
                "internet_access/ssid": {
                    "label": "SSID (Network Name)"
                },
                "kerb": {
                    "label": "Kerb"
                },
                "label": {
                    "label": "Label"
                },
                "lamp_type": {
                    "label": "Type"
                },
                "landuse": {
                    "label": "Type"
                },
                "lanes": {
                    "label": "Lanes",
                    "placeholder": "1, 2, 3..."
                },
                "layer": {
                    "label": "Layer",
                    "placeholder": "0"
                },
                "leaf_cycle": {
                    "label": "Leaf Cycle",
                    "options": {
                        "deciduous": "Deciduous",
                        "evergreen": "Evergreen",
                        "mixed": "Mixed",
                        "semi_deciduous": "Semi-Deciduous",
                        "semi_evergreen": "Semi-Evergreen"
                    }
                },
                "leaf_cycle_singular": {
                    "label": "Leaf Cycle",
                    "options": {
                        "deciduous": "Deciduous",
                        "evergreen": "Evergreen",
                        "semi_deciduous": "Semi-Deciduous",
                        "semi_evergreen": "Semi-Evergreen"
                    }
                },
                "leaf_type": {
                    "label": "Leaf Type",
                    "options": {
                        "broadleaved": "Broadleaved",
                        "leafless": "Leafless",
                        "mixed": "Mixed",
                        "needleleaved": "Needleleaved"
                    }
                },
                "leaf_type_singular": {
                    "label": "Leaf Type",
                    "options": {
                        "broadleaved": "Broadleaved",
                        "leafless": "Leafless",
                        "needleleaved": "Needleleaved"
                    }
                },
                "leisure": {
                    "label": "Type"
                },
                "length": {
                    "label": "Length (Metres)"
                },
                "level": {
                    "label": "Level"
                },
                "levels": {
                    "label": "Levels",
                    "placeholder": "2, 4, 6..."
                },
                "lit": {
                    "label": "Lit"
                },
                "location": {
                    "label": "Location"
                },
                "man_made": {
                    "label": "Type"
                },
                "manhole": {
                    "label": "Type"
                },
                "map_size": {
                    "label": "Coverage"
                },
                "map_type": {
                    "label": "Type"
                },
                "maxheight": {
                    "label": "Max Height",
                    "placeholder": "4, 4.5, 5, 14'0\", 14'6\", 15'0\""
                },
                "maxspeed": {
                    "label": "Speed Limit",
                    "placeholder": "40, 50, 60..."
                },
                "maxspeed/advisory": {
                    "label": "Advisory Speed Limit",
                    "placeholder": "40, 50, 60..."
                },
                "maxstay": {
                    "label": "Max Stay"
                },
                "maxweight": {
                    "label": "Max Weight"
                },
                "memorial": {
                    "label": "Type"
                },
                "monitoring_multi": {
                    "label": "Monitoring"
                },
                "mtb/scale": {
                    "label": "Mountain Biking Difficulty",
                    "options": {
                        "0": "0: Solid gravel/packed earth, no obstacles, wide curves",
                        "1": "1: Some loose surface, small obstacles, wide curves",
                        "2": "2: Much loose surface, large obstacles, easy hairpins",
                        "3": "3: Slippery surface, large obstacles, tight hairpins",
                        "4": "4: Loose surface or boulders, dangerous hairpins",
                        "5": "5: Maximum difficulty, boulder fields, landslides",
                        "6": "6: Not rideable except by the very best mountain bikers"
                    },
                    "placeholder": "0, 1, 2, 3..."
                },
                "mtb/scale/imba": {
                    "label": "IMBA Trail Difficulty",
                    "options": {
                        "0": "Easiest (white circle)",
                        "1": "Easy (green circle)",
                        "2": "Medium (blue square)",
                        "3": "Difficult (black diamond)",
                        "4": "Extremely Difficult (double black diamond)"
                    },
                    "placeholder": "Easy, Medium, Difficult..."
                },
                "mtb/scale/uphill": {
                    "label": "Mountain Biking Uphill Difficulty",
                    "options": {
                        "0": "0: Avg. incline <10%, gravel/packed earth, no obstacles",
                        "1": "1: Avg. incline <15%, gravel/packed earth, few small objects",
                        "2": "2: Avg. incline <20%, stable surface, fistsize rocks/roots",
                        "3": "3: Avg. incline <25%, variable surface, fistsize rocks/branches",
                        "4": "4: Avg. incline <30%, poor condition, big rocks/branches",
                        "5": "5: Very steep, bike generally needs to be pushed or carried"
                    },
                    "placeholder": "0, 1, 2, 3..."
                },
                "name": {
                    "label": "Name",
                    "placeholder": "Common name (if any)"
                },
                "natural": {
                    "label": "Natural"
                },
                "network": {
                    "label": "Network"
                },
                "network_bicycle": {
                    "label": "Network Type",
                    "options": {
                        "icn": "International",
                        "lcn": "Local",
                        "ncn": "National",
                        "rcn": "Regional"
                    },
                    "placeholder": "Local, Regional, National, International"
                },
                "network_foot": {
                    "label": "Network Type",
                    "options": {
                        "iwn": "International",
                        "lwn": "Local",
                        "nwn": "National",
                        "rwn": "Regional"
                    },
                    "placeholder": "Local, Regional, National, International"
                },
                "network_horse": {
                    "label": "Network Type",
                    "options": {
                        "ihn": "International",
                        "lhn": "Local",
                        "nhn": "National",
                        "rhn": "Regional"
                    },
                    "placeholder": "Local, Regional, National, International"
                },
                "network_road": {
                    "label": "Network"
                },
                "note": {
                    "label": "Note"
                },
                "office": {
                    "label": "Type"
                },
                "oneway": {
                    "label": "One Way",
                    "options": {
                        "alternating": "Alternating",
                        "no": "No",
                        "reversible": "Reversible",
                        "undefined": "Assumed to be No",
                        "yes": "Yes"
                    }
                },
                "oneway_yes": {
                    "label": "One Way",
                    "options": {
                        "alternating": "Alternating",
                        "no": "No",
                        "reversible": "Reversible",
                        "undefined": "Assumed to be Yes",
                        "yes": "Yes"
                    }
                },
                "opening_hours": {
                    "label": "Hours"
                },
                "operator": {
                    "label": "Operator"
                },
                "outdoor_seating": {
                    "label": "Outdoor Seating"
                },
                "par": {
                    "label": "Par",
                    "placeholder": "3, 4, 5..."
                },
                "park_ride": {
                    "label": "Park and Ride"
                },
                "parking": {
                    "label": "Type",
                    "options": {
                        "carports": "Carports",
                        "garage_boxes": "Garage Boxes",
                        "lane": "Roadside Lane",
                        "multi-storey": "Multilevel",
                        "sheds": "Sheds",
                        "surface": "Surface",
                        "underground": "Underground"
                    }
                },
                "payment_multi": {
                    "label": "Payment Types"
                },
                "phases": {
                    "label": "Phases",
                    "placeholder": "1, 2, 3..."
                },
                "phone": {
                    "placeholder": "+44 1632 961234"
                },
                "piste/difficulty": {
                    "label": "Difficulty",
                    "options": {
                        "advanced": "Advanced (black diamond)",
                        "easy": "Easy (green circle)",
                        "expert": "Expert (double black diamond)",
                        "extreme": "Extreme (climbing equipment required)",
                        "freeride": "Freeride (off-piste)",
                        "intermediate": "Intermediate (blue square)",
                        "novice": "Novice (instructional)"
                    },
                    "placeholder": "Easy, Intermediate, Advanced..."
                },
                "piste/grooming": {
                    "label": "Grooming",
                    "options": {
                        "backcountry": "Backcountry",
                        "classic": "Classic",
                        "classic+skating": "Classic and Skating",
                        "mogul": "Mogul",
                        "scooter": "Scooter/Snowmobile",
                        "skating": "Skating"
                    }
                },
                "piste/type": {
                    "label": "Type",
                    "options": {
                        "downhill": "Downhill",
                        "hike": "Hike",
                        "ice_skate": "Ice Skate",
                        "nordic": "Nordic",
                        "playground": "Playground",
                        "skitour": "Skitour",
                        "sled": "Sled",
                        "sleigh": "Sleigh",
                        "snow_park": "Snow Park"
                    }
                },
                "place": {
                    "label": "Type"
                },
                "plant": {
                    "label": "Plant"
                },
                "plant/output/electricity": {
                    "label": "Power Output",
                    "placeholder": "500 MW, 1000 MW, 2000 MW..."
                },
                "playground/baby": {
                    "label": "Baby Seat"
                },
                "playground/max_age": {
                    "label": "Maximum Age"
                },
                "playground/min_age": {
                    "label": "Minimum Age"
                },
                "population": {
                    "label": "Population"
                },
                "power": {
                    "label": "Type"
                },
                "power_supply": {
                    "label": "Power Supply"
                },
                "produce": {
                    "label": "Produce"
                },
                "product": {
                    "label": "Products"
                },
                "railway": {
                    "label": "Type"
                },
                "railway/position": {
                    "label": "Milestone Position",
                    "placeholder": "Distance to one decimal (123.4)"
                },
                "railway/signal/direction": {
                    "label": "Direction",
                    "options": {
                        "backward": "Backward",
                        "both": "Both / All",
                        "forward": "Forward"
                    }
                },
                "rating": {
                    "label": "Power Rating"
                },
                "recycling_accepts": {
                    "label": "Accepts"
                },
                "ref": {
                    "label": "Reference Code"
                },
                "ref/isil": {
                    "label": "ISIL Code"
                },
                "ref_aeroway_gate": {
                    "label": "Gate Number"
                },
                "ref_golf_hole": {
                    "label": "Hole Number",
                    "placeholder": "1-18"
                },
                "ref_highway_junction": {
                    "label": "Junction Number"
                },
                "ref_platform": {
                    "label": "Platform Number"
                },
                "ref_road_number": {
                    "label": "Road Number"
                },
                "ref_route": {
                    "label": "Route Number"
                },
                "ref_runway": {
                    "label": "Runway Number",
                    "placeholder": "e.g. 01L/19R"
                },
                "ref_stop_position": {
                    "label": "Stop Number"
                },
                "ref_taxiway": {
                    "label": "Taxiway Name",
                    "placeholder": "e.g. A5"
                },
                "relation": {
                    "label": "Type"
                },
                "religion": {
                    "label": "Religion"
                },
                "restriction": {
                    "label": "Type"
                },
                "restrictions": {
                    "label": "Turn Restrictions"
                },
                "rooms": {
                    "label": "Rooms"
                },
                "route": {
                    "label": "Type"
                },
                "route_master": {
                    "label": "Type"
                },
                "sac_scale": {
                    "label": "Hiking Difficulty",
                    "options": {
                        "alpine_hiking": "T4: Alpine Hiking",
                        "demanding_alpine_hiking": "T5: Demanding Alpine Hiking",
                        "demanding_mountain_hiking": "T3: Demanding Mountain Hiking",
                        "difficult_alpine_hiking": "T6: Difficult Alpine Hiking",
                        "hiking": "T1: Hiking",
                        "mountain_hiking": "T2: Mountain Hiking"
                    },
                    "placeholder": "Mountain Hiking, Alpine Hiking..."
                },
                "sanitary_dump_station": {
                    "label": "Toilet Disposal"
                },
                "seasonal": {
                    "label": "Seasonal"
                },
                "second_hand": {
                    "label": "Sells Used",
                    "options": {
                        "no": "No",
                        "only": "Only",
                        "yes": "Yes"
                    },
                    "placeholder": "Yes, No, Only"
                },
                "service": {
                    "label": "Type"
                },
                "service/bicycle": {
                    "label": "Services"
                },
                "service/vehicle": {
                    "label": "Services"
                },
                "service_rail": {
                    "label": "Service Type",
                    "options": {
                        "crossover": "Crossover",
                        "siding": "Siding",
                        "spur": "Spur",
                        "yard": "Yard"
                    }
                },
                "service_times": {
                    "label": "Service Times"
                },
                "shelter": {
                    "label": "Shelter"
                },
                "shelter_type": {
                    "label": "Type"
                },
                "shop": {
                    "label": "Type"
                },
                "site": {
                    "label": "Type"
                },
                "smoking": {
                    "label": "Smoking",
                    "options": {
                        "dedicated": "Dedicated to smokers (e.g. smokers' club)",
                        "isolated": "In smoking areas, physically isolated",
                        "no": "No smoking anywhere",
                        "outside": "Allowed outside",
                        "separated": "In smoking areas, not physically isolated",
                        "yes": "Allowed everywhere"
                    },
                    "placeholder": "No, Separated, Yes..."
                },
                "smoothness": {
                    "label": "Smoothness",
                    "options": {
                        "bad": "Robust Wheels: trekking bike, car, rickshaw",
                        "excellent": "Thin Rollers: rollerblade, skateboard",
                        "good": "Thin Wheels: racing bike",
                        "horrible": "Off-Road: heavy duty off-road vehicle",
                        "impassable": "Impassable / No wheeled vehicle",
                        "intermediate": "Wheels: city bike, wheelchair, scooter",
                        "very_bad": "High Clearance: light duty off-road vehicle",
                        "very_horrible": "Specialised off-road: tractor, ATV"
                    },
                    "placeholder": "Thin Rollers, Wheels, Off-Road..."
                },
                "social_facility": {
                    "label": "Type"
                },
                "social_facility_for": {
                    "label": "People Served"
                },
                "source": {
                    "label": "Sources"
                },
                "sport": {
                    "label": "Sports"
                },
                "sport_ice": {
                    "label": "Sports"
                },
                "sport_racing_motor": {
                    "label": "Sports"
                },
                "sport_racing_nonmotor": {
                    "label": "Sports"
                },
                "stars": {
                    "label": "Stars"
                },
                "start_date": {
                    "label": "Start Date"
                },
                "step_count": {
                    "label": "Number of Steps"
                },
                "stop": {
                    "label": "Stop Type",
                    "options": {
                        "all": "All Ways",
                        "minor": "Minor Road"
                    }
                },
                "structure": {
                    "label": "Structure",
                    "options": {
                        "bridge": "Bridge",
                        "cutting": "Cutting",
                        "embankment": "Embankment",
                        "ford": "Ford",
                        "tunnel": "Tunnel"
                    },
                    "placeholder": "Unknown"
                },
                "structure_waterway": {
                    "label": "Structure",
                    "options": {
                        "tunnel": "Tunnel"
                    },
                    "placeholder": "Unknown"
                },
                "studio": {
                    "label": "Type"
                },
                "substance": {
                    "label": "Substance"
                },
                "substation": {
                    "label": "Type"
                },
                "supervised": {
                    "label": "Supervised"
                },
                "support": {
                    "label": "Support"
                },
                "surface": {
                    "label": "Surface"
                },
                "surveillance": {
                    "label": "Surveillance Kind"
                },
                "surveillance/type": {
                    "label": "Surveillance Type",
                    "options": {
                        "ALPR": "Automatic Licence Plate Reader",
                        "camera": "Camera",
                        "guard": "Guard"
                    }
                },
                "surveillance/zone": {
                    "label": "Surveillance Zone"
                },
                "switch": {
                    "label": "Type",
                    "options": {
                        "circuit_breaker": "Circuit Breaker",
                        "disconnector": "Disconnector",
                        "earthing": "Earthing",
                        "mechanical": "Mechanical"
                    }
                },
                "tactile_paving": {
                    "label": "Tactile Paving"
                },
                "takeaway": {
                    "label": "Takeaway",
                    "options": {
                        "no": "No",
                        "only": "Takeaway Only",
                        "yes": "Yes"
                    },
                    "placeholder": "Yes, No, Takeaway Only..."
                },
                "toilets/disposal": {
                    "label": "Toilet Disposal",
                    "options": {
                        "bucket": "Bucket",
                        "chemical": "Chemical",
                        "flush": "Flush",
                        "pitlatrine": "Pit/Latrine"
                    }
                },
                "toll": {
                    "label": "Toll"
                },
                "tomb": {
                    "label": "Type"
                },
                "tourism": {
                    "label": "Type"
                },
                "tourism_attraction": {
                    "label": "Tourism"
                },
                "tower/construction": {
                    "label": "Construction",
                    "placeholder": "Guyed, Lattice, Concealed, ..."
                },
                "tower/type": {
                    "label": "Type"
                },
                "tracktype": {
                    "label": "Track Type",
                    "options": {
                        "grade1": "Solid: paved or heavily compacted hardcore surface",
                        "grade2": "Mostly Solid: gravel/rock with some soft material mixed in",
                        "grade3": "Even mixture of hard and soft materials",
                        "grade4": "Mostly Soft: soil/sand/grass with some hard material mixed in",
                        "grade5": "Soft: soil/sand/grass"
                    },
                    "placeholder": "Solid, Mostly Solid, Soft..."
                },
                "trade": {
                    "label": "Type"
                },
                "traffic_calming": {
                    "label": "Type"
                },
                "traffic_signals": {
                    "label": "Type"
                },
                "traffic_signals/direction": {
                    "label": "Direction",
                    "options": {
                        "backward": "Backward",
                        "both": "Both / All",
                        "forward": "Forward"
                    }
                },
                "trail_visibility": {
                    "label": "Trail Visibility",
                    "options": {
                        "bad": "Bad: no markers, path sometimes invisible/pathless",
                        "excellent": "Excellent: unambiguous path or markers everywhere",
                        "good": "Good: markers visible, sometimes require searching",
                        "horrible": "Horrible: often pathless, some orientation skills required",
                        "intermediate": "Intermediate: few markers, path mostly visible",
                        "no": "No: pathless, excellent orientation skills required"
                    },
                    "placeholder": "Excellent, Good, Bad..."
                },
                "transformer": {
                    "label": "Type",
                    "options": {
                        "auto": "Autotransformer",
                        "auxiliary": "Auxiliary",
                        "converter": "Converter",
                        "distribution": "Distribution",
                        "generator": "Generator",
                        "phase_angle_regulator": "Phase Angle Regulator",
                        "traction": "Traction",
                        "yes": "Unknown"
                    }
                },
                "trees": {
                    "label": "Trees"
                },
                "tunnel": {
                    "label": "Type",
                    "placeholder": "Default"
                },
<<<<<<< HEAD
=======
                "usage_rail": {
                    "label": "Usage Type",
                    "options": {
                        "branch": "Branch",
                        "industrial": "Industrial",
                        "main": "Main",
                        "military": "Military",
                        "test": "Test",
                        "tourism": "Tourism"
                    }
                },
                "vending": {
                    "label": "Types of Goods"
                },
>>>>>>> 30c7f7db
                "visibility": {
                    "label": "Visibility",
                    "options": {
                        "area": "Over 20m (65ft)",
                        "house": "Up to 5m (16ft)",
                        "street": "5 to 20m (16 to 65ft)"
                    }
                },
                "volcano/status": {
                    "label": "Volcano Status",
                    "options": {
                        "active": "Active",
                        "dormant": "Dormant",
                        "extinct": "Extinct"
                    }
                },
                "volcano/type": {
                    "label": "Volcano Type",
                    "options": {
                        "scoria": "Scoria",
                        "shield": "Shield",
                        "stratovolcano": "Stratovolcano"
                    }
                },
                "voltage": {
                    "label": "Voltage"
                },
                "voltage/primary": {
                    "label": "Primary Voltage"
                },
                "voltage/secondary": {
                    "label": "Secondary Voltage"
                },
                "voltage/tertiary": {
                    "label": "Tertiary Voltage"
                },
                "wall": {
                    "label": "Type"
                },
                "water": {
                    "label": "Type"
                },
                "water_point": {
                    "label": "Water Point"
                },
                "waterway": {
                    "label": "Type"
                },
                "website": {
                    "label": "Website",
                    "placeholder": "http://example.com/"
                },
                "wetland": {
                    "label": "Type"
                },
                "wheelchair": {
                    "label": "Wheelchair Access"
                },
                "wholesale": {
                    "label": "Wholesale"
                },
                "width": {
                    "label": "Width (Metres)"
                },
                "wikipedia": {
                    "label": "Wikipedia"
                },
                "windings": {
                    "label": "Windings",
                    "placeholder": "1, 2, 3..."
                },
                "windings/configuration": {
                    "label": "Windings Configuration",
                    "options": {
                        "delta": "Delta",
                        "leblanc": "Leblanc",
                        "open": "Open",
                        "open-delta": "Open Delta",
                        "scott": "Scott",
                        "star": "Star / Wye",
                        "zigzag": "Zig Zag"
                    }
                }
            },
            "presets": {
                "address": {
                    "name": "Address"
                },
                "advertising/billboard": {
                    "name": "Billboard"
                },
                "advertising/column": {
                    "name": "Advertising Column"
                },
                "aerialway": {
                    "name": "Aerialway"
                },
                "aerialway/cable_car": {
                    "name": "Cable Car"
                },
                "aerialway/chair_lift": {
                    "name": "Chair Lift"
                },
                "aerialway/drag_lift": {
                    "name": "Drag Lift"
                },
                "aerialway/gondola": {
                    "name": "Gondola",
                    "terms": "Dangleway"
                },
                "aerialway/goods": {
                    "name": "Goods Aerialway"
                },
                "aerialway/magic_carpet": {
                    "name": "Magic Carpet Lift"
                },
                "aerialway/mixed_lift": {
                    "name": "Mixed Lift"
                },
                "aerialway/platter": {
                    "name": "Platter Lift"
                },
                "aerialway/pylon": {
                    "name": "Aerialway Pylon"
                },
                "aerialway/rope_tow": {
                    "name": "Rope Tow Lift"
                },
                "aerialway/station": {
                    "name": "Aerialway Station"
                },
                "aerialway/t-bar": {
                    "name": "T-bar Lift"
                },
                "aeroway": {
                    "name": "Aeroway"
                },
                "aeroway/aerodrome": {
                    "name": "Airport"
                },
                "aeroway/apron": {
                    "name": "Apron"
                },
                "aeroway/gate": {
                    "name": "Airport Gate"
                },
                "aeroway/hangar": {
                    "name": "Hangar"
                },
                "aeroway/helipad": {
                    "name": "Helipad"
                },
                "aeroway/runway": {
                    "name": "Runway"
                },
                "aeroway/taxiway": {
                    "name": "Taxiway"
                },
                "aeroway/terminal": {
                    "name": "Airport Terminal"
                },
                "allotments/plot": {
                    "name": "Allotments Plot"
                },
                "amenity": {
                    "name": "Amenity"
                },
                "amenity/animal_boarding": {
                    "name": "Animal Boarding Facility"
                },
                "amenity/animal_breeding": {
                    "name": "Animal Breeding Facility"
                },
                "amenity/animal_shelter": {
                    "name": "Animal Shelter"
                },
                "amenity/arts_centre": {
                    "name": "Arts Centre"
                },
                "amenity/atm": {
                    "name": "Cash Machine"
                },
                "amenity/bank": {
                    "name": "Bank"
                },
                "amenity/bar": {
                    "name": "Bar"
                },
                "amenity/bbq": {
                    "name": "Barbecue/Grill"
                },
                "amenity/bench": {
                    "name": "Bench"
                },
                "amenity/bicycle_parking": {
                    "name": "Bicycle Parking"
                },
                "amenity/bicycle_rental": {
                    "name": "Bicycle Rental"
                },
                "amenity/bicycle_repair_station": {
                    "name": "Bicycle Repair Tool Stand"
                },
                "amenity/biergarten": {
                    "name": "Beer Garden"
                },
                "amenity/boat_rental": {
                    "name": "Boat Rental"
                },
                "amenity/bureau_de_change": {
                    "name": "Currency Exchange"
                },
                "amenity/bus_station": {
                    "name": "Bus Station / Terminal"
                },
                "amenity/cafe": {
                    "name": "Cafe"
                },
                "amenity/car_pooling": {
                    "name": "Car Pooling"
                },
                "amenity/car_rental": {
                    "name": "Car Rental"
                },
                "amenity/car_sharing": {
                    "name": "Car Sharing"
                },
                "amenity/car_wash": {
                    "name": "Car Wash"
                },
                "amenity/casino": {
                    "name": "Casino"
                },
                "amenity/charging_station": {
                    "name": "Charging Station"
                },
                "amenity/childcare": {
                    "name": "Nursery/Childcare"
                },
                "amenity/cinema": {
                    "name": "Cinema"
                },
                "amenity/clinic": {
                    "name": "Clinic"
                },
                "amenity/clinic/abortion": {
                    "name": "Abortion Clinic"
                },
                "amenity/clinic/fertility": {
                    "name": "Fertility Clinic"
                },
                "amenity/clock": {
                    "name": "Clock"
                },
                "amenity/college": {
                    "name": "College Grounds"
                },
                "amenity/community_centre": {
                    "name": "Community Centre"
                },
                "amenity/compressed_air": {
                    "name": "Compressed Air"
                },
                "amenity/courthouse": {
                    "name": "Courthouse"
                },
                "amenity/coworking_space": {
                    "name": "Coworking Space"
                },
                "amenity/crematorium": {
                    "name": "Crematorium"
                },
                "amenity/dentist": {
                    "name": "Dentist"
                },
                "amenity/doctors": {
                    "name": "Doctor"
                },
                "amenity/dojo": {
                    "name": "Dojo / Martial Arts Academy"
                },
                "amenity/drinking_water": {
                    "name": "Drinking Water"
                },
                "amenity/driving_school": {
                    "name": "Driving School"
                },
                "amenity/embassy": {
                    "name": "Embassy"
                },
                "amenity/fast_food": {
                    "name": "Fast Food"
                },
                "amenity/ferry_terminal": {
                    "name": "Ferry Station / Terminal"
                },
                "amenity/fire_station": {
                    "name": "Fire Station"
                },
                "amenity/food_court": {
                    "name": "Food Court"
                },
                "amenity/fountain": {
                    "name": "Fountain"
                },
                "amenity/fuel": {
                    "name": "Petrol Station",
                    "terms": "gas, fuel, propane, diesel, lng, cng, biodiesel"
                },
                "amenity/grave_yard": {
                    "name": "Graveyard"
                },
                "amenity/grit_bin": {
                    "name": "Grit Bin"
                },
                "amenity/hospital": {
                    "name": "Hospital Grounds"
                },
                "amenity/hunting_stand": {
                    "name": "Hunting Stand"
                },
                "amenity/ice_cream": {
                    "name": "Ice Cream Shop"
                },
                "amenity/internet_cafe": {
                    "name": "Internet Cafe"
                },
                "amenity/kindergarten": {
                    "name": "Preschool/Kindergarten Grounds"
                },
                "amenity/library": {
                    "name": "Library"
                },
                "amenity/love_hotel": {
                    "name": "Love Hotel"
                },
                "amenity/marketplace": {
                    "name": "Marketplace"
                },
                "amenity/monastery": {
                    "name": "Monastery Grounds"
                },
                "amenity/motorcycle_parking": {
                    "name": "Motorcycle Parking"
                },
                "amenity/music_school": {
                    "name": "Music School"
                },
                "amenity/nightclub": {
                    "name": "Nightclub"
                },
                "amenity/nursing_home": {
                    "name": "Nursing Home"
                },
                "amenity/parking": {
                    "name": "Car Parking"
                },
                "amenity/parking_entrance": {
                    "name": "Parking Garage Entrance/Exit"
                },
                "amenity/parking_space": {
                    "name": "Parking Space"
                },
                "amenity/pavilion": {
                    "name": "Pavilion"
                },
                "amenity/pharmacy": {
                    "name": "Pharmacy"
                },
                "amenity/place_of_worship": {
                    "name": "Place of Worship"
                },
                "amenity/place_of_worship/buddhist": {
                    "name": "Buddhist Temple"
                },
                "amenity/place_of_worship/christian": {
                    "name": "Church"
                },
                "amenity/place_of_worship/hindu": {
                    "name": "Hindu Temple"
                },
                "amenity/place_of_worship/jewish": {
                    "name": "Synagogue"
                },
                "amenity/place_of_worship/muslim": {
                    "name": "Mosque"
                },
                "amenity/place_of_worship/shinto": {
                    "name": "Shinto Shrine"
                },
                "amenity/place_of_worship/sikh": {
                    "name": "Sikh Temple"
                },
                "amenity/place_of_worship/taoist": {
                    "name": "Taoist Temple"
                },
                "amenity/planetarium": {
                    "name": "Planetarium"
                },
                "amenity/police": {
                    "name": "Police"
                },
                "amenity/post_box": {
                    "name": "Post Box",
                    "terms": "Mailbox"
                },
                "amenity/post_office": {
                    "name": "Post Office"
                },
                "amenity/prison": {
                    "name": "Prison Grounds"
                },
                "amenity/pub": {
                    "name": "Pub"
                },
                "amenity/public_bath": {
                    "name": "Public Bath"
                },
                "amenity/public_bookcase": {
                    "name": "Public Bookcase"
                },
                "amenity/ranger_station": {
                    "name": "Warden Station"
                },
                "amenity/recycling": {
                    "name": "Recycling Container"
                },
                "amenity/recycling_centre": {
                    "name": "Recycling Centre"
                },
                "amenity/register_office": {
                    "name": "Register Office"
                },
                "amenity/restaurant": {
                    "name": "Restaurant"
                },
                "amenity/sanitary_dump_station": {
                    "name": "RV Toilet Disposal"
                },
                "amenity/school": {
                    "name": "School Grounds"
                },
                "amenity/scrapyard": {
                    "name": "Scrap Yard"
                },
                "amenity/shelter": {
                    "name": "Shelter"
                },
                "amenity/shower": {
                    "name": "Shower"
                },
                "amenity/smoking_area": {
                    "name": "Smoking Area"
                },
                "amenity/social_facility": {
                    "name": "Social Facility"
                },
                "amenity/social_facility/food_bank": {
                    "name": "Food Bank"
                },
                "amenity/social_facility/group_home": {
                    "name": "Elderly Group Home"
                },
                "amenity/social_facility/homeless_shelter": {
                    "name": "Homeless Shelter"
                },
                "amenity/social_facility/nursing_home": {
                    "name": "Nursing Home"
                },
                "amenity/studio": {
                    "name": "Studio"
                },
                "amenity/swimming_pool": {
                    "name": "Swimming Pool"
                },
                "amenity/taxi": {
                    "name": "Taxi Stand"
                },
                "amenity/telephone": {
                    "name": "Telephone"
                },
                "amenity/theatre": {
                    "name": "Theatre"
                },
                "amenity/toilets": {
                    "name": "Toilets"
                },
                "amenity/townhall": {
                    "name": "Town Hall"
                },
                "amenity/university": {
                    "name": "University Grounds"
                },
                "amenity/vending_machine": {
                    "name": "Vending Machine"
                },
                "amenity/vending_machine/cigarettes": {
                    "name": "Cigarette Vending Machine"
                },
                "amenity/vending_machine/coffee": {
                    "name": "Coffee Vending Machine"
                },
                "amenity/vending_machine/condoms": {
                    "name": "Condom Vending Machine"
                },
                "amenity/vending_machine/drinks": {
                    "name": "Drink Vending Machine"
                },
                "amenity/vending_machine/electronics": {
                    "name": "Electronics Vending Machine"
                },
                "amenity/vending_machine/elongated_coin": {
                    "name": "Elongated Coin Vending Machine"
                },
                "amenity/vending_machine/excrement_bags": {
                    "name": "Excrement Bag Vending Machine"
                },
                "amenity/vending_machine/feminine_hygiene": {
                    "name": "Feminine Hygiene Vending Machine"
                },
                "amenity/vending_machine/food": {
                    "name": "Food Vending Machine"
                },
                "amenity/vending_machine/fuel": {
                    "name": "Fuel Pump"
                },
                "amenity/vending_machine/ice_cream": {
                    "name": "Ice Cream Vending Machine"
                },
                "amenity/vending_machine/news_papers": {
                    "name": "Newspaper Vending Machine"
                },
                "amenity/vending_machine/newspapers": {
                    "name": "Newspaper Vending Machine"
                },
                "amenity/vending_machine/parcel_pickup_dropoff": {
                    "name": "Parcel Pickup/Dropoff Vending Machine"
                },
                "amenity/vending_machine/parking_tickets": {
                    "name": "Parking Ticket Vending Machine"
                },
                "amenity/vending_machine/public_transport_tickets": {
                    "name": "Transit Ticket Vending Machine"
                },
                "amenity/vending_machine/stamps": {
                    "name": "Postage Vending Machine"
                },
                "amenity/vending_machine/sweets": {
                    "name": "Snack Vending Machine"
                },
                "amenity/veterinary": {
                    "name": "Veterinary"
                },
                "amenity/waste/dog_excrement": {
                    "name": "Dog Excrement Bin"
                },
                "amenity/waste_basket": {
                    "name": "Rubbish Bin"
                },
                "amenity/waste_disposal": {
                    "name": "Garbage Dumpster"
                },
                "amenity/waste_transfer_station": {
                    "name": "Waste Transfer Station"
                },
                "amenity/water_point": {
                    "name": "RV Drinking Water"
                },
                "amenity/watering_place": {
                    "name": "Animal Watering Place"
                },
                "area": {
                    "name": "Area"
                },
                "area/highway": {
                    "name": "Road Surface"
                },
                "attraction/amusement_ride": {
                    "name": "Amusement Ride"
                },
                "attraction/animal": {
                    "name": "Animal"
                },
                "attraction/big_wheel": {
                    "name": "Big Wheel"
                },
                "attraction/bumper_car": {
                    "name": "Bumper Car"
                },
                "attraction/bungee_jumping": {
                    "name": "Bungee Jumping"
                },
                "attraction/carousel": {
                    "name": "Carousel"
                },
                "attraction/dark_ride": {
                    "name": "Ghost Train"
                },
                "attraction/drop_tower": {
                    "name": "Drop Tower"
                },
                "attraction/maze": {
                    "name": "Maze"
                },
                "attraction/pirate_ship": {
                    "name": "Pirate Ship"
                },
                "attraction/river_rafting": {
                    "name": "River Rafting"
                },
                "attraction/roller_coaster": {
                    "name": "Roller Coaster"
                },
                "attraction/train": {
                    "name": "Tourist Train"
                },
                "attraction/water_slide": {
                    "name": "Water Slide"
                },
                "barrier": {
                    "name": "Barrier"
                },
                "barrier/block": {
                    "name": "Block"
                },
                "barrier/bollard": {
                    "name": "Bollard"
                },
                "barrier/border_control": {
                    "name": "Border Control"
                },
                "barrier/cattle_grid": {
                    "name": "Cattle Grid"
                },
                "barrier/city_wall": {
                    "name": "City Wall"
                },
                "barrier/cycle_barrier": {
                    "name": "Cycle Barrier"
                },
                "barrier/ditch": {
                    "name": "Trench"
                },
                "barrier/entrance": {
                    "name": "Entrance"
                },
                "barrier/fence": {
                    "name": "Fence"
                },
                "barrier/gate": {
                    "name": "Gate"
                },
                "barrier/hedge": {
                    "name": "Hedge"
                },
                "barrier/kerb": {
                    "name": "Kerb"
                },
                "barrier/kissing_gate": {
                    "name": "Kissing Gate"
                },
                "barrier/lift_gate": {
                    "name": "Lift Gate"
                },
                "barrier/retaining_wall": {
                    "name": "Retaining Wall"
                },
                "barrier/stile": {
                    "name": "Stile"
                },
                "barrier/toll_booth": {
                    "name": "Toll Booth"
                },
                "barrier/wall": {
                    "name": "Wall"
                },
                "boundary/administrative": {
                    "name": "Administrative Boundary"
                },
                "building": {
                    "name": "Building"
                },
                "building/apartments": {
                    "name": "Apartments"
                },
                "building/barn": {
                    "name": "Barn"
                },
                "building/boathouse": {
                    "name": "Boathouse"
                },
                "building/bungalow": {
                    "name": "Bungalow"
                },
                "building/bunker": {
                    "name": "Bunker"
                },
                "building/cabin": {
                    "name": "Cabin"
                },
                "building/cathedral": {
                    "name": "Cathedral Building"
                },
                "building/chapel": {
                    "name": "Chapel Building"
                },
                "building/church": {
                    "name": "Church Building"
                },
                "building/civic": {
                    "name": "Civic Building"
                },
                "building/college": {
                    "name": "College Building"
                },
                "building/commercial": {
                    "name": "Commercial Building"
                },
                "building/construction": {
                    "name": "Building Under Construction"
                },
                "building/detached": {
                    "name": "Detached House"
                },
                "building/dormitory": {
                    "name": "Dormitory"
                },
                "building/entrance": {
                    "name": "Entrance/Exit"
                },
                "building/farm": {
                    "name": "Farm House"
                },
                "building/farm_auxiliary": {
                    "name": "Farm Building"
                },
                "building/garage": {
                    "name": "Garage"
                },
                "building/garages": {
                    "name": "Garages"
                },
                "building/grandstand": {
                    "name": "Grandstand"
                },
                "building/greenhouse": {
                    "name": "Greenhouse"
                },
                "building/hospital": {
                    "name": "Hospital Building"
                },
                "building/hotel": {
                    "name": "Hotel Building"
                },
                "building/house": {
                    "name": "House"
                },
                "building/hut": {
                    "name": "Hut"
                },
                "building/industrial": {
                    "name": "Industrial Building"
                },
                "building/kindergarten": {
                    "name": "Preschool/Kindergarten Building"
                },
                "building/mosque": {
                    "name": "Mosque Building"
                },
                "building/public": {
                    "name": "Public Building"
                },
                "building/residential": {
                    "name": "Residential Building"
                },
                "building/retail": {
                    "name": "Retail Building"
                },
                "building/roof": {
                    "name": "Roof"
                },
                "building/ruins": {
                    "name": "Building Ruins"
                },
                "building/school": {
                    "name": "School Building"
                },
                "building/semidetached_house": {
                    "name": "Semi-Detached House"
                },
                "building/service": {
                    "name": "Service Building"
                },
                "building/shed": {
                    "name": "Shed"
                },
                "building/stable": {
                    "name": "Stable"
                },
                "building/stadium": {
                    "name": "Stadium Building"
                },
                "building/static_caravan": {
                    "name": "Static Caravan"
                },
                "building/temple": {
                    "name": "Temple Building"
                },
                "building/terrace": {
                    "name": "Terraced houses"
                },
                "building/train_station": {
                    "name": "Train Station"
                },
                "building/transportation": {
                    "name": "Transportation Building"
                },
                "building/university": {
                    "name": "University Building"
                },
                "building/warehouse": {
                    "name": "Warehouse"
                },
                "camp_site/camp_pitch": {
                    "name": "Camp Pitch"
                },
                "circular": {
                    "name": "Traffic Circle"
                },
                "club": {
                    "name": "Club"
                },
                "craft": {
                    "name": "Craft"
                },
                "craft/basket_maker": {
                    "name": "Basket Maker"
                },
                "craft/beekeeper": {
                    "name": "Beekeeper"
                },
                "craft/blacksmith": {
                    "name": "Blacksmith"
                },
                "craft/boatbuilder": {
                    "name": "Boat Builder"
                },
                "craft/bookbinder": {
                    "name": "Bookbinder"
                },
                "craft/brewery": {
                    "name": "Brewery"
                },
                "craft/carpenter": {
                    "name": "Carpenter"
                },
                "craft/carpet_layer": {
                    "name": "Carpet Layer"
                },
                "craft/caterer": {
                    "name": "Caterer"
                },
                "craft/chimney_sweeper": {
                    "name": "Chimney Sweeper"
                },
                "craft/clockmaker": {
                    "name": "Clockmaker"
                },
                "craft/confectionery": {
                    "name": "Candy Maker"
                },
                "craft/distillery": {
                    "name": "Distillery"
                },
                "craft/dressmaker": {
                    "name": "Dressmaker"
                },
                "craft/electrician": {
                    "name": "Electrician"
                },
                "craft/electronics_repair": {
                    "name": "Electronics Repair Shop"
                },
                "craft/gardener": {
                    "name": "Gardener"
                },
                "craft/glaziery": {
                    "name": "Glaziery"
                },
                "craft/handicraft": {
                    "name": "Handicraft"
                },
                "craft/hvac": {
                    "name": "HVAC"
                },
                "craft/insulator": {
                    "name": "Insulator"
                },
                "craft/jeweler": {
                    "name": "Jeweler"
                },
                "craft/key_cutter": {
                    "name": "Key Cutter"
                },
                "craft/locksmith": {
                    "name": "Locksmith"
                },
                "craft/metal_construction": {
                    "name": "Metal Construction"
                },
                "craft/optician": {
                    "name": "Optician"
                },
                "craft/painter": {
                    "name": "Painter"
                },
                "craft/photographer": {
                    "name": "Photographer"
                },
                "craft/photographic_laboratory": {
                    "name": "Photographic Laboratory"
                },
                "craft/plasterer": {
                    "name": "Plasterer"
                },
                "craft/plumber": {
                    "name": "Plumber"
                },
                "craft/pottery": {
                    "name": "Pottery"
                },
                "craft/rigger": {
                    "name": "Rigger"
                },
                "craft/roofer": {
                    "name": "Roofer"
                },
                "craft/saddler": {
                    "name": "Saddler"
                },
                "craft/sailmaker": {
                    "name": "Sailmaker"
                },
                "craft/sawmill": {
                    "name": "Sawmill"
                },
                "craft/scaffolder": {
                    "name": "Scaffolder"
                },
                "craft/sculptor": {
                    "name": "Sculptor"
                },
                "craft/shoemaker": {
                    "name": "Shoemaker"
                },
                "craft/stonemason": {
                    "name": "Stonemason"
                },
                "craft/tailor": {
                    "name": "Tailor"
                },
                "craft/tiler": {
                    "name": "Tiler"
                },
                "craft/tinsmith": {
                    "name": "Tinsmith"
                },
                "craft/upholsterer": {
                    "name": "Upholsterer"
                },
                "craft/watchmaker": {
                    "name": "Watchmaker"
                },
                "craft/window_construction": {
                    "name": "Window Construction"
                },
                "craft/winery": {
                    "name": "Winery"
                },
                "embankment": {
                    "name": "Embankment"
                },
                "emergency/ambulance_station": {
                    "name": "Ambulance Station"
                },
                "emergency/defibrillator": {
                    "name": "Defibrillator"
                },
                "emergency/designated": {
                    "name": "Emergency Access Designated"
                },
                "emergency/destination": {
                    "name": "Emergency Access Destination"
                },
                "emergency/fire_hydrant": {
                    "name": "Fire Hydrant"
                },
                "emergency/life_ring": {
                    "name": "Life Ring"
                },
                "emergency/no": {
                    "name": "Emergency Access No"
                },
                "emergency/official": {
                    "name": "Emergency Access Official"
                },
                "emergency/phone": {
                    "name": "Emergency Phone"
                },
                "emergency/private": {
                    "name": "Emergency Access Private"
                },
                "emergency/water_tank": {
                    "name": "Emergency Water Tank"
                },
                "emergency/yes": {
                    "name": "Emergency Access Yes"
                },
                "entrance": {
                    "name": "Entrance/Exit"
                },
                "footway/crossing": {
                    "name": "Street Crossing"
                },
                "footway/crossing-raised": {
                    "name": "Raised Street Crossing"
                },
                "footway/crosswalk": {
                    "name": "Zebra Crossing"
                },
                "footway/crosswalk-raised": {
                    "name": "Raised Zebra Crossing"
                },
                "footway/sidewalk": {
                    "name": "Pavement",
                    "terms": "sidewalk, pavement, footway, footpath"
                },
                "ford": {
                    "name": "Ford"
                },
                "golf/bunker": {
                    "name": "Bunker"
                },
                "golf/fairway": {
                    "name": "Fairway"
                },
                "golf/green": {
                    "name": "Putting Green"
                },
                "golf/hole": {
                    "name": "Golf Hole"
                },
                "golf/lateral_water_hazard_area": {
                    "name": "Lateral Water Hazard"
                },
                "golf/lateral_water_hazard_line": {
                    "name": "Lateral Water Hazard"
                },
                "golf/rough": {
                    "name": "Rough"
                },
                "golf/tee": {
                    "name": "Tee Box"
                },
                "golf/water_hazard_area": {
                    "name": "Water Hazard"
                },
                "golf/water_hazard_line": {
                    "name": "Water Hazard"
                },
                "healthcare": {
                    "name": "Healthcare Facility"
                },
                "healthcare/alternative": {
                    "name": "Alternative Medicine"
                },
                "healthcare/alternative/chiropractic": {
                    "name": "Chiropractor"
                },
                "healthcare/audiologist": {
                    "name": "Audiologist"
                },
                "healthcare/birthing_center": {
                    "name": "Birthing Centre"
                },
                "healthcare/blood_donation": {
                    "name": "Blood Donor Centre"
                },
                "healthcare/hospice": {
                    "name": "Hospice"
                },
                "healthcare/laboratory": {
                    "name": "Medical Laboratory"
                },
                "healthcare/midwife": {
                    "name": "Midwife"
                },
                "healthcare/occupational_therapist": {
                    "name": "Occupational Therapist"
                },
                "healthcare/optometrist": {
                    "name": "Optometrist"
                },
                "healthcare/physiotherapist": {
                    "name": "Physiotherapist"
                },
                "healthcare/podiatrist": {
                    "name": "Podiatrist"
                },
                "healthcare/psychotherapist": {
                    "name": "Psychotherapist"
                },
                "healthcare/rehabilitation": {
                    "name": "Rehabilitation Facility"
                },
                "healthcare/speech_therapist": {
                    "name": "Speech Therapist"
                },
                "highway": {
                    "name": "Highway"
                },
                "highway/bridleway": {
                    "name": "Bridleway"
                },
                "highway/bus_guideway": {
                    "name": "Bus Guideway"
                },
                "highway/bus_stop": {
                    "name": "Bus Stop / Platform"
                },
                "highway/corridor": {
                    "name": "Indoor Corridor"
                },
                "highway/crossing": {
                    "name": "Street Crossing"
                },
                "highway/crossing-raised": {
                    "name": "Raised Street Crossing"
                },
                "highway/crosswalk": {
                    "name": "Zebra Crossing"
                },
                "highway/crosswalk-raised": {
                    "name": "Raised Zebra Crossing"
                },
                "highway/cycleway": {
                    "name": "Cycle Path"
                },
                "highway/elevator": {
                    "name": "Lift"
                },
                "highway/footway": {
                    "name": "Foot Path"
                },
                "highway/give_way": {
                    "name": "Give Way Sign"
                },
                "highway/living_street": {
                    "name": "Living Street"
                },
                "highway/mini_roundabout": {
                    "name": "Mini-Roundabout"
                },
                "highway/motorway": {
                    "name": "Motorway"
                },
                "highway/motorway_junction": {
                    "name": "Motorway Junction / Exit"
                },
                "highway/motorway_link": {
                    "name": "Motorway Link"
                },
                "highway/passing_place": {
                    "name": "Passing Place"
                },
                "highway/path": {
                    "name": "Path"
                },
                "highway/pedestrian_area": {
                    "name": "Pedestrian Area"
                },
                "highway/pedestrian_line": {
                    "name": "Pedestrian Street"
                },
                "highway/primary": {
                    "name": "Primary Road"
                },
                "highway/primary_link": {
                    "name": "Primary Link"
                },
                "highway/raceway": {
                    "name": "Racetrack (Motorsport)"
                },
                "highway/residential": {
                    "name": "Residential Road"
                },
                "highway/rest_area": {
                    "name": "Rest Area"
                },
                "highway/road": {
                    "name": "Unknown Road"
                },
                "highway/secondary": {
                    "name": "Secondary Road"
                },
                "highway/secondary_link": {
                    "name": "Secondary Link"
                },
                "highway/service": {
                    "name": "Service Road"
                },
                "highway/service/alley": {
                    "name": "Alley"
                },
                "highway/service/drive-through": {
                    "name": "Drive-Through"
                },
                "highway/service/driveway": {
                    "name": "Driveway"
                },
                "highway/service/emergency_access": {
                    "name": "Emergency Access"
                },
                "highway/service/parking_aisle": {
                    "name": "Parking Aisle"
                },
                "highway/services": {
                    "name": "Service Area"
                },
                "highway/speed_camera": {
                    "name": "Speed Camera"
                },
                "highway/steps": {
                    "name": "Steps"
                },
                "highway/stop": {
                    "name": "Stop Sign"
                },
                "highway/street_lamp": {
                    "name": "Street Light"
                },
                "highway/tertiary": {
                    "name": "Tertiary Road"
                },
                "highway/tertiary_link": {
                    "name": "Tertiary Link"
                },
                "highway/track": {
                    "name": "Track"
                },
                "highway/traffic_mirror": {
                    "name": "Traffic Mirror"
                },
                "highway/traffic_signals": {
                    "name": "Traffic Lights"
                },
                "highway/trunk": {
                    "name": "Trunk Road"
                },
                "highway/trunk_link": {
                    "name": "Trunk Link"
                },
                "highway/turning_circle": {
                    "name": "Turning Circle"
                },
                "highway/turning_loop": {
                    "name": "Turning Loop (Island)"
                },
                "highway/unclassified": {
                    "name": "Minor/Unclassified Road"
                },
                "historic": {
                    "name": "Historic Site"
                },
                "historic/archaeological_site": {
                    "name": "Archaeological Site"
                },
                "historic/boundary_stone": {
                    "name": "Boundary Stone"
                },
                "historic/castle": {
                    "name": "Castle"
                },
                "historic/memorial": {
                    "name": "Memorial"
                },
                "historic/monument": {
                    "name": "Monument"
                },
                "historic/ruins": {
                    "name": "Ruins"
                },
                "historic/tomb": {
                    "name": "Tomb"
                },
                "historic/wayside_cross": {
                    "name": "Wayside Cross"
                },
                "historic/wayside_shrine": {
                    "name": "Wayside Shrine"
                },
                "junction": {
                    "name": "Junction"
                },
                "landuse": {
                    "name": "Land Use"
                },
                "landuse/allotments": {
                    "name": "Allotments"
                },
                "landuse/aquaculture": {
                    "name": "Aquaculture"
                },
                "landuse/basin": {
                    "name": "Basin"
                },
                "landuse/brownfield": {
                    "name": "Brownfield"
                },
                "landuse/cemetery": {
                    "name": "Cemetery"
                },
                "landuse/churchyard": {
                    "name": "Churchyard"
                },
                "landuse/commercial": {
                    "name": "Commercial Area"
                },
                "landuse/construction": {
                    "name": "Construction"
                },
                "landuse/farm": {
                    "name": "Farmland"
                },
                "landuse/farmland": {
                    "name": "Farmland"
                },
                "landuse/farmyard": {
                    "name": "Farmyard"
                },
                "landuse/forest": {
                    "name": "Forest"
                },
                "landuse/garages": {
                    "name": "Garage Landuse"
                },
                "landuse/grass": {
                    "name": "Grass"
                },
                "landuse/greenfield": {
                    "name": "Greenfield"
                },
                "landuse/greenhouse_horticulture": {
                    "name": "Greenhouse Horticulture"
                },
                "landuse/harbour": {
                    "name": "Harbor"
                },
                "landuse/industrial": {
                    "name": "Industrial Area"
                },
                "landuse/industrial/scrap_yard": {
                    "name": "Scrap Yard"
                },
                "landuse/industrial/slaughterhouse": {
                    "name": "Slaughterhouse"
                },
                "landuse/landfill": {
                    "name": "Landfill"
                },
                "landuse/meadow": {
                    "name": "Meadow"
                },
                "landuse/military": {
                    "name": "Military Area"
                },
                "landuse/military/airfield": {
                    "name": "Military Airfield"
                },
                "landuse/military/barracks": {
                    "name": "Barracks"
                },
                "landuse/military/bunker": {
                    "name": "Military Bunker"
                },
                "landuse/military/checkpoint": {
                    "name": "Checkpoint"
                },
                "landuse/military/danger_area": {
                    "name": "Danger Area"
                },
                "landuse/military/naval_base": {
                    "name": "Naval Base"
                },
                "landuse/military/nuclear_explosion_site": {
                    "name": "Nuclear Explosion Site"
                },
                "landuse/military/obstacle_course": {
                    "name": "Obstacle Course"
                },
                "landuse/military/office": {
                    "name": "Military Office"
                },
                "landuse/military/range": {
                    "name": "Military Range"
                },
                "landuse/military/training_area": {
                    "name": "Training Area"
                },
                "landuse/orchard": {
                    "name": "Orchard"
                },
                "landuse/plant_nursery": {
                    "name": "Plant Nursery"
                },
                "landuse/quarry": {
                    "name": "Quarry"
                },
                "landuse/railway": {
                    "name": "Railway Corridor"
                },
                "landuse/recreation_ground": {
                    "name": "Recreation Ground"
                },
                "landuse/religious": {
                    "name": "Religious Area"
                },
                "landuse/residential": {
                    "name": "Residential Area"
                },
                "landuse/retail": {
                    "name": "Retail Area"
                },
                "landuse/vineyard": {
                    "name": "Vineyard"
                },
                "leisure": {
                    "name": "Leisure"
                },
                "leisure/adult_gaming_centre": {
                    "name": "Adult Gaming Centre"
                },
                "leisure/amusement_arcade": {
                    "name": "Amusement Arcade"
                },
                "leisure/beach_resort": {
                    "name": "Beach Resort"
                },
                "leisure/bird_hide": {
                    "name": "Bird Hide"
                },
                "leisure/bowling_alley": {
                    "name": "Bowling Alley"
                },
                "leisure/common": {
                    "name": "Common"
                },
                "leisure/dance": {
                    "name": "Dance Hall"
                },
                "leisure/dancing_school": {
                    "name": "Dance School"
                },
                "leisure/dog_park": {
                    "name": "Dog Park"
                },
                "leisure/firepit": {
                    "name": "Firepit"
                },
                "leisure/fitness_centre": {
                    "name": "Gym / Fitness Centre"
                },
                "leisure/fitness_centre/yoga": {
                    "name": "Yoga Studio"
                },
                "leisure/fitness_station": {
                    "name": "Outdoor Fitness Station"
                },
                "leisure/fitness_station/balance_beam": {
                    "name": "Exercise Balance Beam"
                },
                "leisure/fitness_station/box": {
                    "name": "Exercise Box"
                },
                "leisure/fitness_station/horizontal_bar": {
                    "name": "Exercise Horizontal Bar"
                },
                "leisure/fitness_station/horizontal_ladder": {
                    "name": "Exercise Monkey Bars"
                },
                "leisure/fitness_station/hyperextension": {
                    "name": "Hyperextension Station"
                },
                "leisure/fitness_station/parallel_bars": {
                    "name": "Parallel Bars"
                },
                "leisure/fitness_station/push-up": {
                    "name": "Push-Up Station"
                },
                "leisure/fitness_station/rings": {
                    "name": "Exercise Rings"
                },
                "leisure/fitness_station/sign": {
                    "name": "Exercise Instruction Sign"
                },
                "leisure/fitness_station/sit-up": {
                    "name": "Sit-Up Station"
                },
                "leisure/fitness_station/stairs": {
                    "name": "Exercise Stairs"
                },
                "leisure/garden": {
                    "name": "Garden"
                },
                "leisure/golf_course": {
                    "name": "Golf Course"
                },
                "leisure/hackerspace": {
                    "name": "Hackerspace"
                },
                "leisure/horse_riding": {
                    "name": "Horseback Riding Facility"
                },
                "leisure/ice_rink": {
                    "name": "Ice Rink"
                },
                "leisure/marina": {
                    "name": "Marina"
                },
                "leisure/miniature_golf": {
                    "name": "Miniature Golf"
                },
                "leisure/nature_reserve": {
                    "name": "Nature Reserve"
                },
                "leisure/outdoor_seating": {
                    "name": "Outdoor Seating Area"
                },
                "leisure/park": {
                    "name": "Park"
                },
                "leisure/picnic_table": {
                    "name": "Picnic Table"
                },
                "leisure/pitch": {
                    "name": "Sport Pitch"
                },
                "leisure/pitch/american_football": {
                    "name": "American Football Field"
                },
                "leisure/pitch/baseball": {
                    "name": "Baseball Diamond"
                },
                "leisure/pitch/basketball": {
                    "name": "Basketball Court"
                },
                "leisure/pitch/beachvolleyball": {
                    "name": "Beach Volleyball Court"
                },
                "leisure/pitch/boules": {
                    "name": "Boules/Bocce Court"
                },
                "leisure/pitch/bowls": {
                    "name": "Bowling Green"
                },
                "leisure/pitch/cricket": {
                    "name": "Cricket Field"
                },
                "leisure/pitch/equestrian": {
                    "name": "Riding Arena"
                },
                "leisure/pitch/rugby_league": {
                    "name": "Rugby League Pitch"
                },
                "leisure/pitch/rugby_union": {
                    "name": "Rugby Union Pitch"
                },
                "leisure/pitch/skateboard": {
                    "name": "Skate Park"
                },
                "leisure/pitch/soccer": {
                    "name": "Football Pitch"
                },
                "leisure/pitch/table_tennis": {
                    "name": "Ping Pong Table"
                },
                "leisure/pitch/tennis": {
                    "name": "Tennis Court"
                },
                "leisure/pitch/volleyball": {
                    "name": "Volleyball Court"
                },
                "leisure/playground": {
                    "name": "Playground"
                },
                "leisure/resort": {
                    "name": "Resort"
                },
                "leisure/running_track": {
                    "name": "Racetrack (Running)"
                },
                "leisure/sauna": {
                    "name": "Sauna"
                },
                "leisure/slipway": {
                    "name": "Slipway"
                },
                "leisure/sports_centre": {
                    "name": "Sports Centre / Complex"
                },
                "leisure/sports_centre/swimming": {
                    "name": "Swimming Pool Facility"
                },
                "leisure/stadium": {
                    "name": "Stadium"
                },
                "leisure/swimming_pool": {
                    "name": "Swimming Pool"
                },
                "leisure/track": {
                    "name": "Racetrack (Non-Motorsport)"
                },
                "leisure/water_park": {
                    "name": "Water Park"
                },
                "line": {
                    "name": "Line"
                },
                "man_made": {
                    "name": "Man Made"
                },
                "man_made/adit": {
                    "name": "Adit"
                },
                "man_made/antenna": {
                    "name": "Antenna"
                },
                "man_made/breakwater": {
                    "name": "Breakwater"
                },
                "man_made/bridge": {
                    "name": "Bridge"
                },
                "man_made/chimney": {
                    "name": "Chimney"
                },
                "man_made/clearcut": {
                    "name": "Clearcut Forest"
                },
                "man_made/crane": {
                    "name": "Crane"
                },
                "man_made/cutline": {
                    "name": "Cut line"
                },
                "man_made/embankment": {
                    "name": "Embankment"
                },
                "man_made/flagpole": {
                    "name": "Flagpole"
                },
                "man_made/gasometer": {
                    "name": "Gasometer"
                },
                "man_made/groyne": {
                    "name": "Groyne"
                },
                "man_made/lighthouse": {
                    "name": "Lighthouse"
                },
                "man_made/mast": {
                    "name": "Mast"
                },
                "man_made/observation": {
                    "name": "Observation Tower"
                },
                "man_made/petroleum_well": {
                    "name": "Oil Well"
                },
                "man_made/pier": {
                    "name": "Pier"
                },
                "man_made/pipeline": {
                    "name": "Pipeline"
                },
                "man_made/pumping_station": {
                    "name": "Pumping Station"
                },
                "man_made/silo": {
                    "name": "Silo"
                },
                "man_made/storage_tank": {
                    "name": "Storage Tank"
                },
                "man_made/surveillance": {
                    "name": "Surveillance"
                },
                "man_made/surveillance_camera": {
                    "name": "Surveillance Camera"
                },
                "man_made/survey_point": {
                    "name": "Survey Point"
                },
                "man_made/tower": {
                    "name": "Tower"
                },
                "man_made/wastewater_plant": {
                    "name": "Wastewater Plant"
                },
                "man_made/water_tower": {
                    "name": "Water Tower"
                },
                "man_made/water_well": {
                    "name": "Water Well"
                },
                "man_made/water_works": {
                    "name": "Water Works"
                },
                "man_made/watermill": {
                    "name": "Watermill"
                },
                "man_made/windmill": {
                    "name": "Windmill"
                },
                "man_made/works": {
                    "name": "Factory"
                },
                "manhole": {
                    "name": "Manhole"
                },
                "manhole/drain": {
                    "name": "Storm Drain"
                },
                "manhole/telecom": {
                    "name": "Telecom Manhole"
                },
                "natural": {
                    "name": "Natural"
                },
                "natural/bare_rock": {
                    "name": "Bare Rock"
                },
                "natural/bay": {
                    "name": "Bay"
                },
                "natural/beach": {
                    "name": "Beach"
                },
                "natural/cave_entrance": {
                    "name": "Cave Entrance"
                },
                "natural/cliff": {
                    "name": "Cliff"
                },
                "natural/coastline": {
                    "name": "Coastline"
                },
                "natural/fell": {
                    "name": "Fell"
                },
                "natural/glacier": {
                    "name": "Glacier"
                },
                "natural/grassland": {
                    "name": "Grassland"
                },
                "natural/heath": {
                    "name": "Heath"
                },
                "natural/mud": {
                    "name": "Mud"
                },
                "natural/peak": {
                    "name": "Peak"
                },
                "natural/reef": {
                    "name": "Reef"
                },
                "natural/ridge": {
                    "name": "Ridge"
                },
                "natural/saddle": {
                    "name": "Saddle"
                },
                "natural/sand": {
                    "name": "Sand"
                },
                "natural/scree": {
                    "name": "Scree"
                },
                "natural/scrub": {
                    "name": "Scrub"
                },
                "natural/spring": {
                    "name": "Spring"
                },
                "natural/tree": {
                    "name": "Tree"
                },
                "natural/tree_row": {
                    "name": "Tree row"
                },
                "natural/volcano": {
                    "name": "Volcano"
                },
                "natural/water": {
                    "name": "Water"
                },
                "natural/water/lake": {
                    "name": "Lake"
                },
                "natural/water/pond": {
                    "name": "Pond"
                },
                "natural/water/reservoir": {
                    "name": "Reservoir"
                },
                "natural/wetland": {
                    "name": "Wetland"
                },
                "natural/wood": {
                    "name": "Wood"
                },
                "noexit/yes": {
                    "name": "No Exit"
                },
                "office": {
                    "name": "Office"
                },
                "office/accountant": {
                    "name": "Accountant Office"
                },
                "office/administrative": {
                    "name": "Administrative Office"
                },
                "office/adoption_agency": {
                    "name": "Adoption Agency"
                },
                "office/advertising_agency": {
                    "name": "Advertising Agency"
                },
                "office/architect": {
                    "name": "Architect Office"
                },
                "office/association": {
                    "name": "Nonprofit Organization Office"
                },
                "office/charity": {
                    "name": "Charity Office"
                },
                "office/company": {
                    "name": "Corporate Office"
                },
                "office/coworking": {
                    "name": "Coworking Space"
                },
                "office/educational_institution": {
                    "name": "Educational Institution"
                },
                "office/employment_agency": {
                    "name": "Employment Agency"
                },
                "office/energy_supplier": {
                    "name": "Energy Supplier Office"
                },
                "office/estate_agent": {
                    "name": "Estate Agent"
                },
                "office/financial": {
                    "name": "Financial Office"
                },
                "office/forestry": {
                    "name": "Forestry Office"
                },
                "office/foundation": {
                    "name": "Foundation Office"
                },
                "office/government": {
                    "name": "Government Office"
                },
                "office/government/register_office": {
                    "name": "Register Office"
                },
                "office/government/tax": {
                    "name": "Tax and Revenue Office"
                },
                "office/guide": {
                    "name": "Tour Guide Office"
                },
                "office/insurance": {
                    "name": "Insurance Office"
                },
                "office/it": {
                    "name": "Information Technology Office"
                },
                "office/lawyer": {
                    "name": "Law Office"
                },
                "office/lawyer/notary": {
                    "name": "Notary Office"
                },
                "office/moving_company": {
                    "name": "Moving Company Office"
                },
                "office/newspaper": {
                    "name": "Newspaper Office"
                },
                "office/ngo": {
                    "name": "NGO Office"
                },
                "office/notary": {
                    "name": "Notary Office"
                },
                "office/physician": {
                    "name": "Physician"
                },
                "office/political_party": {
                    "name": "Political Party"
                },
                "office/private_investigator": {
                    "name": "Private Investigator Office"
                },
                "office/quango": {
                    "name": "Quasi-NGO Office"
                },
                "office/research": {
                    "name": "Research Office"
                },
                "office/surveyor": {
                    "name": "Surveyor Office"
                },
                "office/tax_advisor": {
                    "name": "Tax Advisor Office"
                },
                "office/telecommunication": {
                    "name": "Telecom Office"
                },
                "office/therapist": {
                    "name": "Therapist Office"
                },
                "office/travel_agent": {
                    "name": "Travel Agency"
                },
                "office/water_utility": {
                    "name": "Water Utility Office"
                },
                "piste": {
                    "name": "Piste/Ski Trail"
                },
                "place": {
                    "name": "Place"
                },
                "place/city": {
                    "name": "City"
                },
                "place/farm": {
                    "name": "Farm"
                },
                "place/hamlet": {
                    "name": "Hamlet"
                },
                "place/island": {
                    "name": "Island"
                },
                "place/islet": {
                    "name": "Islet"
                },
                "place/isolated_dwelling": {
                    "name": "Isolated Dwelling"
                },
                "place/locality": {
                    "name": "Locality"
                },
                "place/neighbourhood": {
                    "name": "Neighborhood"
                },
                "place/plot": {
                    "name": "Plot"
                },
                "place/quarter": {
                    "name": "Sub-Borough / Quarter"
                },
                "place/square": {
                    "name": "Square"
                },
                "place/suburb": {
                    "name": "Borough / Suburb"
                },
                "place/town": {
                    "name": "Town"
                },
                "place/village": {
                    "name": "Village"
                },
                "playground/balance_beam": {
                    "name": "Play Balance Beam"
                },
                "playground/basket_spinner": {
                    "name": "Basket Spinner"
                },
                "playground/basket_swing": {
                    "name": "Basket Swing"
                },
                "playground/climbing_frame": {
                    "name": "Climbing Frame"
                },
                "playground/cushion": {
                    "name": "Bouncy Cushion"
                },
                "playground/horizontal_bar": {
                    "name": "Play Horizontal Bar"
                },
                "playground/rocker": {
                    "name": "Spring Rider"
                },
                "playground/roundabout": {
                    "name": "Play Roundabout"
                },
                "playground/sandpit": {
                    "name": "Sandpit"
                },
                "playground/seesaw": {
                    "name": "Seesaw"
                },
                "playground/slide": {
                    "name": "Slide"
                },
                "playground/structure": {
                    "name": "Play Structure"
                },
                "playground/swing": {
                    "name": "Swing"
                },
                "playground/zipwire": {
                    "name": "Zip Wire"
                },
                "point": {
                    "name": "Point"
                },
                "power": {
                    "name": "Power"
                },
                "power/generator": {
                    "name": "Power Generator"
                },
                "power/generator/source_nuclear": {
                    "name": "Nuclear Reactor"
                },
                "power/generator/source_wind": {
                    "name": "Wind Turbine"
                },
                "power/line": {
                    "name": "Power Line"
                },
                "power/minor_line": {
                    "name": "Minor Power Line"
                },
                "power/plant": {
                    "name": "Power Station Grounds"
                },
                "power/pole": {
                    "name": "Power Pole"
                },
                "power/sub_station": {
                    "name": "Substation"
                },
                "power/substation": {
                    "name": "Substation"
                },
                "power/switch": {
                    "name": "Power Switch"
                },
                "power/tower": {
                    "name": "High-Voltage Tower"
                },
                "power/transformer": {
                    "name": "Transformer"
                },
                "public_transport/linear_platform": {
                    "name": "Transit Stop / Platform"
                },
                "public_transport/linear_platform_aerialway": {
                    "name": "Aerialway Stop / Platform"
                },
                "public_transport/linear_platform_bus": {
                    "name": "Bus Stop / Platform"
                },
                "public_transport/linear_platform_ferry": {
                    "name": "Ferry Stop / Platform"
                },
                "public_transport/linear_platform_light_rail": {
                    "name": "Light Rail Stop / Platform"
                },
                "public_transport/linear_platform_monorail": {
                    "name": "Monorail Stop / Platform"
                },
                "public_transport/linear_platform_subway": {
                    "name": "Subway Stop / Platform"
                },
                "public_transport/linear_platform_train": {
                    "name": "Train Stop / Platform"
                },
                "public_transport/linear_platform_tram": {
                    "name": "Tram Stop / Platform"
                },
                "public_transport/linear_platform_trolleybus": {
                    "name": "Trolleybus Stop / Platform"
                },
                "public_transport/platform": {
                    "name": "Transit Stop / Platform"
                },
                "public_transport/platform_aerialway": {
                    "name": "Aerialway Stop / Platform"
                },
                "public_transport/platform_bus": {
                    "name": "Bus Stop / Platform"
                },
                "public_transport/platform_ferry": {
                    "name": "Ferry Stop / Platform"
                },
                "public_transport/platform_light_rail": {
                    "name": "Light Rail Stop / Platform"
                },
                "public_transport/platform_monorail": {
                    "name": "Monorail Stop / Platform"
                },
                "public_transport/platform_subway": {
                    "name": "Subway Stop / Platform"
                },
                "public_transport/platform_train": {
                    "name": "Train Stop / Platform"
                },
                "public_transport/platform_tram": {
                    "name": "Tram Stop / Platform"
                },
                "public_transport/platform_trolleybus": {
                    "name": "Trolleybus Stop / Platform"
                },
                "public_transport/station": {
                    "name": "Transit Station"
                },
                "public_transport/station_aerialway": {
                    "name": "Aerialway Station"
                },
                "public_transport/station_bus": {
                    "name": "Bus Station / Terminal"
                },
                "public_transport/station_ferry": {
                    "name": "Ferry Station / Terminal"
                },
                "public_transport/station_light_rail": {
                    "name": "Light Rail Station"
                },
                "public_transport/station_monorail": {
                    "name": "Monorail Station"
                },
                "public_transport/station_subway": {
                    "name": "Subway Station"
                },
                "public_transport/station_train": {
                    "name": "Train Station"
                },
                "public_transport/station_train_halt": {
                    "name": "Train Station (Halt / Request)"
                },
                "public_transport/station_tram": {
                    "name": "Tram Station"
                },
                "public_transport/station_trolleybus": {
                    "name": "Trolleybus Station / Terminal"
                },
                "public_transport/stop_area": {
                    "name": "Transit Stop Area"
                },
                "public_transport/stop_position": {
                    "name": "Transit Stopping Location"
                },
                "public_transport/stop_position_aerialway": {
                    "name": "Aerialway Stopping Location"
                },
                "public_transport/stop_position_bus": {
                    "name": "Bus Stopping Location"
                },
                "public_transport/stop_position_ferry": {
                    "name": "Ferry Stopping Location"
                },
                "public_transport/stop_position_light_rail": {
                    "name": "Light Rail Stopping Location"
                },
                "public_transport/stop_position_monorail": {
                    "name": "Monorail Stopping Location"
                },
                "public_transport/stop_position_subway": {
                    "name": "Subway Stopping Location"
                },
                "public_transport/stop_position_train": {
                    "name": "Train Stopping Location"
                },
                "public_transport/stop_position_tram": {
                    "name": "Tram Stopping Location"
                },
                "public_transport/stop_position_trolleybus": {
                    "name": "Trolleybus Stopping Location"
                },
                "railway": {
                    "name": "Railway"
                },
                "railway/abandoned": {
                    "name": "Abandoned Railway"
                },
                "railway/buffer_stop": {
                    "name": "Buffer Stop"
                },
                "railway/crossing": {
                    "name": "Level Crossing (Path)"
                },
                "railway/derail": {
                    "name": "Railway Derailer"
                },
                "railway/disused": {
                    "name": "Disused Railway"
                },
                "railway/funicular": {
                    "name": "Funicular"
                },
                "railway/halt": {
                    "name": "Train Station (Halt / Request)"
                },
                "railway/level_crossing": {
                    "name": "Level Crossing (Road)"
                },
                "railway/light_rail": {
                    "name": "Light Rail"
                },
                "railway/milestone": {
                    "name": "Railway Milestone"
                },
                "railway/miniature": {
                    "name": "Miniature Railway"
                },
                "railway/monorail": {
                    "name": "Monorail"
                },
                "railway/narrow_gauge": {
                    "name": "Narrow Gauge Rail"
                },
                "railway/platform": {
                    "name": "Train Stop / Platform"
                },
                "railway/rail": {
                    "name": "Rail"
                },
                "railway/signal": {
                    "name": "Railway Signal"
                },
                "railway/station": {
                    "name": "Train Station"
                },
                "railway/subway": {
                    "name": "Subway"
                },
                "railway/subway_entrance": {
                    "name": "Subway Entrance"
                },
                "railway/switch": {
                    "name": "Railway Switch"
                },
                "railway/train_wash": {
                    "name": "Train Wash"
                },
                "railway/tram": {
                    "name": "Tram"
                },
                "railway/tram_stop": {
                    "name": "Tram Stopping Position"
                },
                "relation": {
                    "name": "Relation"
                },
                "roundabout": {
                    "name": "Roundabout"
                },
                "route/ferry": {
                    "name": "Ferry Route"
                },
                "shop": {
                    "name": "Shop"
                },
                "shop/alcohol": {
                    "name": "Off licence (Alcohol shop)"
                },
                "shop/anime": {
                    "name": "Anime Shop"
                },
                "shop/antiques": {
                    "name": "Antiques Shop"
                },
                "shop/appliance": {
                    "name": "Appliance Store"
                },
                "shop/art": {
                    "name": "Art Store"
                },
                "shop/baby_goods": {
                    "name": "Baby Goods Store"
                },
                "shop/bag": {
                    "name": "Bag/Luggage Store"
                },
                "shop/bakery": {
                    "name": "Bakery"
                },
                "shop/bathroom_furnishing": {
                    "name": "Bathroom Furnishing Store"
                },
                "shop/beauty": {
                    "name": "Beauty Shop"
                },
                "shop/beauty/nails": {
                    "name": "Nail Salon"
                },
                "shop/beauty/tanning": {
                    "name": "Tanning Salon"
                },
                "shop/bed": {
                    "name": "Bedding/Mattress Store"
                },
                "shop/beverages": {
                    "name": "Beverage Store"
                },
                "shop/bicycle": {
                    "name": "Bicycle Shop"
                },
                "shop/bookmaker": {
                    "name": "Bookmaker"
                },
                "shop/books": {
                    "name": "Book Store"
                },
                "shop/boutique": {
                    "name": "Boutique"
                },
                "shop/butcher": {
                    "name": "Butcher"
                },
                "shop/candles": {
                    "name": "Candle Shop"
                },
                "shop/car": {
                    "name": "Car Dealership"
                },
                "shop/car_parts": {
                    "name": "Car Parts Store"
                },
                "shop/car_repair": {
                    "name": "Car Repair Shop"
                },
                "shop/carpet": {
                    "name": "Carpet Store"
                },
                "shop/charity": {
                    "name": "Charity Shop"
                },
                "shop/cheese": {
                    "name": "Cheese Store"
                },
                "shop/chemist": {
                    "name": "Chemist"
                },
                "shop/chocolate": {
                    "name": "Chocolate Store"
                },
                "shop/clothes": {
                    "name": "Clothing Store"
                },
                "shop/coffee": {
                    "name": "Coffee Store"
                },
                "shop/computer": {
                    "name": "Computer Store"
                },
                "shop/confectionery": {
                    "name": "Candy Store"
                },
                "shop/convenience": {
                    "name": "Convenience Store"
                },
                "shop/copyshop": {
                    "name": "Copy Store"
                },
                "shop/cosmetics": {
                    "name": "Cosmetics Store"
                },
                "shop/craft": {
                    "name": "Arts and Crafts Store"
                },
                "shop/curtain": {
                    "name": "Curtain Store"
                },
                "shop/dairy": {
                    "name": "Dairy Store"
                },
                "shop/deli": {
                    "name": "Deli"
                },
                "shop/department_store": {
                    "name": "Department Store"
                },
                "shop/doityourself": {
                    "name": "DIY Store"
                },
                "shop/dry_cleaning": {
                    "name": "Dry Cleaner"
                },
                "shop/e-cigarette": {
                    "name": "E-Cigarette Shop"
                },
                "shop/electronics": {
                    "name": "Electronics Store"
                },
                "shop/erotic": {
                    "name": "Erotic Store"
                },
                "shop/fabric": {
                    "name": "Fabric Store"
                },
                "shop/farm": {
                    "name": "Farm Shop"
                },
                "shop/fashion": {
                    "name": "Fashion Store"
                },
                "shop/fishmonger": {
                    "name": "Fishmonger"
                },
                "shop/florist": {
                    "name": "Florist"
                },
                "shop/frame": {
                    "name": "Framing Shop"
                },
                "shop/funeral_directors": {
                    "name": "Funeral Home"
                },
                "shop/furnace": {
                    "name": "Furnace Store"
                },
                "shop/furniture": {
                    "name": "Furniture Store"
                },
                "shop/garden_centre": {
                    "name": "Garden Centre"
                },
                "shop/gas": {
                    "name": "Bottled Gas Shop"
                },
                "shop/gift": {
                    "name": "Gift Shop"
                },
                "shop/greengrocer": {
                    "name": "Greengrocer"
                },
                "shop/hairdresser": {
                    "name": "Hairdresser"
                },
                "shop/hardware": {
                    "name": "Hardware Store"
                },
                "shop/health_food": {
                    "name": "Health Food Shop"
                },
                "shop/hearing_aids": {
                    "name": "Hearing Aids Store"
                },
                "shop/herbalist": {
                    "name": "Herbalist"
                },
                "shop/hifi": {
                    "name": "Hifi Store"
                },
                "shop/houseware": {
                    "name": "Houseware Store"
                },
                "shop/interior_decoration": {
                    "name": "Interior Decoration Store"
                },
                "shop/jewelry": {
                    "name": "Jeweller"
                },
                "shop/kitchen": {
                    "name": "Kitchen Design Store"
                },
                "shop/laundry": {
                    "name": "Laundry"
                },
                "shop/leather": {
                    "name": "Leather Store"
                },
                "shop/locksmith": {
                    "name": "Locksmith"
                },
                "shop/lottery": {
                    "name": "Lottery Shop"
                },
                "shop/mall": {
                    "name": "Mall"
                },
                "shop/massage": {
                    "name": "Massage Shop"
                },
                "shop/medical_supply": {
                    "name": "Medical Supply Store"
                },
                "shop/mobile_phone": {
                    "name": "Mobile Phone Store"
                },
                "shop/money_lender": {
                    "name": "Money Lender"
                },
                "shop/motorcycle": {
                    "name": "Motorcycle Dealership"
                },
                "shop/motorcycle_repair": {
                    "name": "Motorcycle Repair Shop"
                },
                "shop/music": {
                    "name": "Music Store"
                },
                "shop/musical_instrument": {
                    "name": "Musical Instrument Store"
                },
                "shop/newsagent": {
                    "name": "Newspaper/Magazine Shop"
                },
                "shop/nutrition_supplements": {
                    "name": "Nutrition Supplements Store"
                },
                "shop/optician": {
                    "name": "Optician"
                },
                "shop/organic": {
                    "name": "Organic Goods Store"
                },
                "shop/outdoor": {
                    "name": "Outdoors Store"
                },
                "shop/paint": {
                    "name": "Paint Store"
                },
                "shop/pastry": {
                    "name": "Pastry Shop"
                },
                "shop/pawnbroker": {
                    "name": "Pawn Shop"
                },
                "shop/perfumery": {
                    "name": "Perfume Store"
                },
                "shop/pet": {
                    "name": "Pet Store"
                },
                "shop/pet_grooming": {
                    "name": "Pet Grooming Store"
                },
                "shop/photo": {
                    "name": "Photography Store"
                },
                "shop/pyrotechnics": {
                    "name": "Fireworks Store"
                },
                "shop/radiotechnics": {
                    "name": "Radio/Electronic Component Store"
                },
                "shop/religion": {
                    "name": "Religious Store"
                },
                "shop/scuba_diving": {
                    "name": "Scuba Diving Shop"
                },
                "shop/seafood": {
                    "name": "Seafood Shop"
                },
                "shop/second_hand": {
                    "name": "Consignment/Thrift Store"
                },
                "shop/shoes": {
                    "name": "Shoe Shop"
                },
                "shop/sports": {
                    "name": "Sporting Goods Store"
                },
                "shop/stationery": {
                    "name": "Stationery Store"
                },
                "shop/storage_rental": {
                    "name": "Storage Rental"
                },
                "shop/supermarket": {
                    "name": "Supermarket"
                },
                "shop/tailor": {
                    "name": "Tailor"
                },
                "shop/tattoo": {
                    "name": "Tattoo Parlor"
                },
                "shop/tea": {
                    "name": "Tea Store"
                },
                "shop/ticket": {
                    "name": "Ticket Seller"
                },
                "shop/tiles": {
                    "name": "Tile Shop"
                },
                "shop/tobacco": {
                    "name": "Tobacco Shop"
                },
                "shop/toys": {
                    "name": "Toy Store"
                },
                "shop/trade": {
                    "name": "Trade Shop"
                },
                "shop/travel_agency": {
                    "name": "Travel Agency"
                },
                "shop/tyres": {
                    "name": "Tire Store"
                },
                "shop/vacant": {
                    "name": "Vacant Shop"
                },
                "shop/vacuum_cleaner": {
                    "name": "Vacuum Cleaner Store"
                },
                "shop/variety_store": {
                    "name": "Variety Store"
                },
                "shop/video": {
                    "name": "Video Store"
                },
                "shop/video_games": {
                    "name": "Video Game Store"
                },
                "shop/watches": {
                    "name": "Watches Shop"
                },
                "shop/water_sports": {
                    "name": "Watersport/Swim Shop"
                },
                "shop/weapons": {
                    "name": "Weapon Shop"
                },
                "shop/wholesale": {
                    "name": "Wholesale Store"
                },
                "shop/window_blind": {
                    "name": "Window Blind Store"
                },
                "shop/wine": {
                    "name": "Wine Shop"
                },
                "tourism": {
                    "name": "Tourism"
                },
                "tourism/alpine_hut": {
                    "name": "Alpine Hut"
                },
                "tourism/apartment": {
                    "name": "Guest Apartment / Condo"
                },
                "tourism/aquarium": {
                    "name": "Aquarium"
                },
                "tourism/artwork": {
                    "name": "Artwork"
                },
                "tourism/attraction": {
                    "name": "Tourist Attraction"
                },
                "tourism/camp_site": {
                    "name": "Camp Site"
                },
                "tourism/caravan_site": {
                    "name": "Caravan Park"
                },
                "tourism/chalet": {
                    "name": "Holiday Cottage"
                },
                "tourism/gallery": {
                    "name": "Art Gallery"
                },
                "tourism/guest_house": {
                    "name": "Guest House"
                },
                "tourism/hostel": {
                    "name": "Hostel"
                },
                "tourism/hotel": {
                    "name": "Hotel"
                },
                "tourism/information": {
                    "name": "Information"
                },
                "tourism/information/board": {
                    "name": "Information Board"
                },
                "tourism/information/guidepost": {
                    "name": "Guidepost"
                },
                "tourism/information/map": {
                    "name": "Map"
                },
                "tourism/information/office": {
                    "name": "Tourist Information Office"
                },
                "tourism/motel": {
                    "name": "Motel"
                },
                "tourism/museum": {
                    "name": "Museum"
                },
                "tourism/picnic_site": {
                    "name": "Picnic Site"
                },
                "tourism/theme_park": {
                    "name": "Theme Park"
                },
                "tourism/trail_riding_station": {
                    "name": "Trail Riding Station"
                },
                "tourism/viewpoint": {
                    "name": "Viewpoint"
                },
                "tourism/wilderness_hut": {
                    "name": "Wilderness Hut"
                },
                "tourism/zoo": {
                    "name": "Zoo"
                },
                "traffic_calming": {
                    "name": "Traffic Calming"
                },
                "traffic_calming/bump": {
                    "name": "Speed Bump"
                },
                "traffic_calming/chicane": {
                    "name": "Traffic Chicane"
                },
                "traffic_calming/choker": {
                    "name": "Traffic Choker"
                },
                "traffic_calming/cushion": {
                    "name": "Speed Cushion"
                },
                "traffic_calming/dip": {
                    "name": "Dip"
                },
                "traffic_calming/hump": {
                    "name": "Speed Hump"
                },
                "traffic_calming/island": {
                    "name": "Traffic Island"
                },
                "traffic_calming/rumble_strip": {
                    "name": "Rumble Strip"
                },
                "traffic_calming/table": {
                    "name": "Speed Table"
                },
                "type/boundary": {
                    "name": "Boundary"
                },
                "type/boundary/administrative": {
                    "name": "Administrative Boundary"
                },
                "type/multipolygon": {
                    "name": "Multipolygon"
                },
                "type/restriction": {
                    "name": "Restriction"
                },
                "type/restriction/no_left_turn": {
                    "name": "No Left Turn"
                },
                "type/restriction/no_right_turn": {
                    "name": "No Right Turn"
                },
                "type/restriction/no_straight_on": {
                    "name": "No Straight On"
                },
                "type/restriction/no_u_turn": {
                    "name": "No U-turn"
                },
<<<<<<< HEAD
=======
                "type/restriction/only_left_turn": {
                    "name": "Only Left Turn"
                },
                "type/restriction/only_right_turn": {
                    "name": "Only Right Turn"
                },
                "type/restriction/only_straight_on": {
                    "name": "Only Straight On"
                },
                "type/restriction/only_u_turn": {
                    "name": "Only U-turn"
                },
>>>>>>> 30c7f7db
                "type/route": {
                    "name": "Route"
                },
                "type/route/bicycle": {
                    "name": "Cycle Route"
                },
                "type/route/bus": {
                    "name": "Bus Route"
                },
                "type/route/detour": {
                    "name": "Detour Route"
                },
                "type/route/ferry": {
                    "name": "Ferry Route"
                },
                "type/route/foot": {
                    "name": "Foot Route"
                },
                "type/route/hiking": {
                    "name": "Hiking Route"
                },
                "type/route/horse": {
                    "name": "Riding Route"
                },
                "type/route/light_rail": {
                    "name": "Light Rail Route"
                },
                "type/route/pipeline": {
                    "name": "Pipeline Route"
                },
                "type/route/piste": {
                    "name": "Piste/Ski Route"
                },
                "type/route/power": {
                    "name": "Power Route"
                },
                "type/route/road": {
                    "name": "Road Route"
                },
                "type/route/subway": {
                    "name": "Subway Route"
                },
                "type/route/train": {
                    "name": "Train Route"
                },
                "type/route/tram": {
                    "name": "Tram Route"
                },
                "type/route_master": {
                    "name": "Route Master"
                },
                "type/site": {
                    "name": "Site"
                },
                "type/waterway": {
                    "name": "Waterway"
                },
                "vertex": {
                    "name": "Other"
                },
                "waterway": {
                    "name": "Waterway"
                },
                "waterway/boatyard": {
                    "name": "Boatyard"
                },
                "waterway/canal": {
                    "name": "Canal"
                },
                "waterway/dam": {
                    "name": "Dam"
                },
                "waterway/ditch": {
                    "name": "Ditch"
                },
                "waterway/dock": {
                    "name": "Wet Dock / Dry Dock"
                },
                "waterway/drain": {
                    "name": "Drain"
                },
                "waterway/fuel": {
                    "name": "Marine Fuel Station"
                },
                "waterway/river": {
                    "name": "River"
                },
                "waterway/riverbank": {
                    "name": "Riverbank"
                },
                "waterway/sanitary_dump_station": {
                    "name": "Marine Toilet Disposal"
                },
                "waterway/stream": {
                    "name": "Stream"
                },
                "waterway/stream_intermittent": {
                    "name": "Intermittent Stream"
                },
                "waterway/water_point": {
                    "name": "Marine Drinking Water"
                },
                "waterway/waterfall": {
                    "name": "Waterfall"
                },
                "waterway/weir": {
                    "name": "Weir"
                }
            }
        },
        "imagery": {
            "Bing": {
                "description": "Satellite and aerial imagery.",
                "name": "Bing aerial imagery"
            },
            "DigitalGlobe-Premium": {
                "attribution": {
                    "text": "Terms & Feedback"
                },
                "description": "Premium DigitalGlobe satellite imagery.",
                "name": "DigitalGlobe Premium Imagery"
            },
            "DigitalGlobe-Premium-vintage": {
                "attribution": {
                    "text": "Terms & Feedback"
                },
                "description": "Imagery boundaries and capture dates. Labels appear at zoom level 13 and higher.",
                "name": "DigitalGlobe Premium Imagery Vintage"
            },
            "DigitalGlobe-Standard": {
                "attribution": {
                    "text": "Terms & Feedback"
                },
                "description": "Standard DigitalGlobe satellite imagery.",
                "name": "DigitalGlobe Standard Imagery"
            },
            "DigitalGlobe-Standard-vintage": {
                "attribution": {
                    "text": "Terms & Feedback"
                },
                "description": "Imagery boundaries and capture dates. Labels appear at zoom level 13 and higher.",
                "name": "DigitalGlobe Standard Imagery Vintage"
            },
            "EsriWorldImagery": {
                "attribution": {
                    "text": "Terms & Feedback"
                },
                "description": "Esri world imagery.",
                "name": "Esri World Imagery"
            },
            "EsriWorldImageryClarity": {
                "attribution": {
                    "text": "Terms & Feedback"
                },
                "description": "Esri archive imagery that may be clearer and more accurate than the default layer.",
                "name": "Esri World Imagery (Clarity) Beta"
            },
            "MAPNIK": {
                "attribution": {
                    "text": "© OpenStreetMap contributors, CC-BY-SA"
                },
                "description": "The default OpenStreetMap layer.",
                "name": "OpenStreetMap (Standard)"
            },
            "Mapbox": {
                "attribution": {
                    "text": "Terms & Feedback"
                },
                "description": "Satellite and aerial imagery.",
                "name": "Mapbox Satellite"
            },
            "OSM_Inspector-Addresses": {
                "attribution": {
                    "text": "© Geofabrik GmbH, OpenStreetMap contributors, CC-BY-SA"
                },
                "name": "OSM Inspector: Addresses"
            },
            "OSM_Inspector-Geometry": {
                "attribution": {
                    "text": "© Geofabrik GmbH, OpenStreetMap contributors, CC-BY-SA"
                },
                "name": "OSM Inspector: Geometry"
            },
            "OSM_Inspector-Highways": {
                "attribution": {
                    "text": "© Geofabrik GmbH, OpenStreetMap contributors, CC-BY-SA"
                },
                "name": "OSM Inspector: Highways"
            },
            "OSM_Inspector-Multipolygon": {
                "attribution": {
                    "text": "© Geofabrik GmbH, OpenStreetMap contributors, CC-BY-SA"
                },
                "name": "OSM Inspector: Area"
            },
            "OSM_Inspector-Places": {
                "attribution": {
                    "text": "© Geofabrik GmbH, OpenStreetMap contributors, CC-BY-SA"
                },
                "name": "OSM Inspector: Places"
            },
            "OSM_Inspector-Routing": {
                "attribution": {
                    "text": "© Geofabrik GmbH, OpenStreetMap contributors, CC-BY-SA"
                },
                "name": "OSM Inspector: Routing"
            },
            "OSM_Inspector-Tagging": {
                "attribution": {
                    "text": "© Geofabrik GmbH, OpenStreetMap contributors, CC-BY-SA"
                },
                "name": "OSM Inspector: Tagging"
            },
            "US-TIGER-Roads-2012": {
                "name": "TIGER Roads 2012"
            },
            "US-TIGER-Roads-2014": {
                "description": "At zoom level 16+, public domain map data from the US Census. At lower zooms, only changes since 2006 minus changes already incorporated into OpenStreetMap",
                "name": "TIGER Roads 2014"
            },
            "US-TIGER-Roads-2017": {
                "description": "Yellow = Public domain map data from the US Census. Red = Data not found in OpenStreetMap",
                "name": "TIGER Roads 2017"
            },
            "US_Forest_Service_roads_overlay": {
<<<<<<< HEAD
=======
                "description": "Highway: Green casing = unclassified. Brown casing = track. Surface: gravel = light brown fill, Asphalt = black, paved = gray, ground =white, concrete = blue, grass = green. Seasonal = white bars",
>>>>>>> 30c7f7db
                "name": "U.S. Forest Roads Overlay"
            },
            "Waymarked_Trails-Cycling": {
                "attribution": {
                    "text": "© waymarkedtrails.org, OpenStreetMap contributors, CC by-SA 3.0"
                },
                "name": "Waymarked Trails: Cycling"
            },
            "Waymarked_Trails-Hiking": {
                "attribution": {
                    "text": "© waymarkedtrails.org, OpenStreetMap contributors, CC by-SA 3.0"
                },
                "name": "Waymarked Trails: Hiking"
            },
            "Waymarked_Trails-MTB": {
                "attribution": {
                    "text": "© waymarkedtrails.org, OpenStreetMap contributors, CC by-SA 3.0"
                },
                "name": "Waymarked Trails: MTB"
            },
            "Waymarked_Trails-Skating": {
                "attribution": {
                    "text": "© waymarkedtrails.org, OpenStreetMap contributors, CC by-SA 3.0"
                },
                "name": "Waymarked Trails: Skating"
            },
            "Waymarked_Trails-Winter_Sports": {
                "attribution": {
                    "text": "© waymarkedtrails.org, OpenStreetMap contributors, CC by-SA 3.0"
                },
                "name": "Waymarked Trails: Winter Sports"
            },
            "basemap.at": {
                "attribution": {
                    "text": "basemap.at"
                },
                "description": "Basemap of Austria, based on government data.",
                "name": "basemap.at"
            },
            "basemap.at-orthofoto": {
                "attribution": {
                    "text": "basemap.at"
                },
                "description": "Orthofoto layer provided by basemap.at. \"Successor\" of geoimage.at imagery.",
                "name": "basemap.at Orthofoto"
            },
            "hike_n_bike": {
                "attribution": {
                    "text": "© OpenStreetMap contributors"
                },
                "name": "Hike & Bike"
            },
            "mapbox_locator_overlay": {
                "attribution": {
                    "text": "Terms & Feedback"
                },
                "description": "Shows major features to help orient you.",
                "name": "Locator Overlay"
            },
            "openpt_map": {
                "attribution": {
                    "text": "© OpenStreetMap contributors, CC-BY-SA"
                },
                "name": "OpenPT Map (overlay)"
            },
            "osm-gps": {
                "attribution": {
                    "text": "© OpenStreetMap contributors"
                },
                "description": "Public GPS traces uploaded to OpenStreetMap.",
                "name": "OpenStreetMap GPS traces"
            },
            "osm-mapnik-black_and_white": {
                "attribution": {
                    "text": "© OpenStreetMap contributors, CC-BY-SA"
                },
                "name": "OpenStreetMap (Standard Black & White)"
            },
            "osm-mapnik-german_style": {
                "attribution": {
                    "text": "© OpenStreetMap contributors, CC-BY-SA"
                },
                "name": "OpenStreetMap (German Style)"
            },
            "qa_no_address": {
                "attribution": {
                    "text": "Simon Poole, Data ©OpenStreetMap contributors"
                },
                "name": "QA No Address"
            },
            "skobbler": {
                "attribution": {
                    "text": "© Tiles: skobbler Map data: OpenStreetMap contributors"
                },
                "name": "skobbler"
            },
            "stamen-terrain-background": {
                "attribution": {
                    "text": "Map tiles by Stamen Design, under CC BY 3.0. Data by OpenStreetMap, under ODbL"
                },
                "name": "Stamen Terrain"
            },
            "tf-cycle": {
                "attribution": {
                    "text": "Maps © Thunderforest, Data © OpenStreetMap contributors"
                },
                "name": "Thunderforest OpenCycleMap"
            },
            "tf-landscape": {
                "attribution": {
                    "text": "Maps © Thunderforest, Data © OpenStreetMap contributors"
                },
                "name": "Thunderforest Landscape"
            }
        },
        "community": {
            "Bay-Area-OpenStreetMappers": {
                "name": "Bay Area OpenStreetMappers",
                "description": "Improve OpenStreetMap in the Bay Area",
                "extendedDescription": "This group is about growing the OpenStreetMap community here in the Bay Area. Our events are open to everyone, from open source enthusiasts, cyclists, GIS professionals, geocachers, and beyond. Anyone and everyone who is interested in maps, map making and free map data is welcome to join our group as well as attend our events."
            },
            "Central-Pennsylvania-OSM": {
                "name": "Central Pennsylvania OSM",
                "description": "Online mapping community based out of State College, PA"
            },
            "Dallas-Fort-Worth-OSM": {
                "name": "Dallas-Fort Worth OSM",
                "description": "The OpenStreetMap user group for Dallas-Fort Worth",
                "extendedDescription": "Dallas, Fort Worth, and all the cities in between are abounding with creative and tech-savvy people. The vision for this usergroup is to find new ways to use the amazing resource of OSM."
            },
            "GeoPhilly": {
                "name": "GeoPhilly",
                "description": "Meetup for map enthusiasts in the Philadelphia area",
                "extendedDescription": "GeoPhilly unites developers, geographers, data geeks, open source enthusiasts, civic hackers and map addicts in our shared love of maps and the stories they tell. If you use maps as part of your work or just want to learn more, this is the meetup for you!  Our events aim to be open, friendly, educational and social and range from happy hours to lightning talks or even workshops. Come create a diverse, inspiring geospatial community in the Philadelphia with us!"
            },
            "Mapping-DC-meetup": {
                "name": "Mapping DC",
                "description": "Improve OpenStreetMap in the DC area",
                "extendedDescription": "We are a group of volunteer mappers who aim to improve the OpenStreetMap in the DC area. We also aim to teach others about the OSM ecosystem, data analytics, cartography, and GIS. We gather every other month at meetups to focus on one area of our city."
            },
            "OSM-Chattanooga": {
                "name": "OSM Chattanooga",
                "description": "The OpenStreetMap user group for Chattanooga"
            },
            "OSM-NYC": {
                "name": "OpenStreetMap NYC",
                "description": "Mappers and OpenStreetMap users, developers and enthusiasts in the New York Metropolitan area"
            },
            "OSM-Portland": {
                "name": "OpenStreetMap Portland",
                "description": "Mappers and OpenStreetMap users in the Portland area",
                "extendedDescription": "OpenStreetMap (OSM) is a map of the world made by people like you. It's a map that you build, that's given away for free like wikipedia. Check out osm.org for more, and come join us at a meetup to talk maps, contribute to OSM, and have fun!"
            },
            "OSM-US-Slack": {
                "name": "OpenStreetMap US Slack",
                "description": "All are welcome! Sign up at {signupUrl}"
            },
            "Maptime-Australia-Slack": {
                "name": "Maptime Australia Slack",
                "description": "Sign up at {signupUrl}"
            },
            "OSM-Reddit": {
                "name": "OpenStreetMap on Reddit",
                "description": "/r/openstreetmap/ is a great place to learn more about OpenStreetMap.  Ask us anything!"
            }
        }
    }
}<|MERGE_RESOLUTION|>--- conflicted
+++ resolved
@@ -170,11 +170,8 @@
                 "annotation": "Merged {n} features.",
                 "not_eligible": "These features can't be merged.",
                 "not_adjacent": "These features can't be merged because their endpoints aren't connected.",
-<<<<<<< HEAD
-=======
                 "restriction": "These features can't be merged because it would damage a \"{relation}\" relation.",
                 "relation": "These features can't be merged because they have conflicting relation roles.",
->>>>>>> 30c7f7db
                 "incomplete_relation": "These features can't be merged because at least one hasn't been fully downloaded.",
                 "conflicting_tags": "These features can't be merged because some of their tags have conflicting values."
             },
@@ -2283,6 +2280,7 @@
                     "placeholder": "1, 2, 3..."
                 },
                 "phone": {
+                    "label": "Telephone",
                     "placeholder": "+44 1632 961234"
                 },
                 "piste/difficulty": {
@@ -2717,8 +2715,6 @@
                     "label": "Type",
                     "placeholder": "Default"
                 },
-<<<<<<< HEAD
-=======
                 "usage_rail": {
                     "label": "Usage Type",
                     "options": {
@@ -2733,7 +2729,6 @@
                 "vending": {
                     "label": "Types of Goods"
                 },
->>>>>>> 30c7f7db
                 "visibility": {
                     "label": "Visibility",
                     "options": {
@@ -5529,8 +5524,6 @@
                 "type/restriction/no_u_turn": {
                     "name": "No U-turn"
                 },
-<<<<<<< HEAD
-=======
                 "type/restriction/only_left_turn": {
                     "name": "Only Left Turn"
                 },
@@ -5543,7 +5536,6 @@
                 "type/restriction/only_u_turn": {
                     "name": "Only U-turn"
                 },
->>>>>>> 30c7f7db
                 "type/route": {
                     "name": "Route"
                 },
@@ -5769,10 +5761,7 @@
                 "name": "TIGER Roads 2017"
             },
             "US_Forest_Service_roads_overlay": {
-<<<<<<< HEAD
-=======
                 "description": "Highway: Green casing = unclassified. Brown casing = track. Surface: gravel = light brown fill, Asphalt = black, paved = gray, ground =white, concrete = blue, grass = green. Seasonal = white bars",
->>>>>>> 30c7f7db
                 "name": "U.S. Forest Roads Overlay"
             },
             "Waymarked_Trails-Cycling": {
