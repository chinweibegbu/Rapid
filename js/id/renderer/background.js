iD.Background = function(context) {
    var dispatch = d3.dispatch('change'),
        baseLayer = iD.TileLayer()
            .projection(context.projection),
        gpxLayer = iD.GpxLayer(context, dispatch)
            .projection(context.projection),
        mapillaryLayer = iD.MapillaryLayer(context),
        overlayLayers = [];

    var backgroundSources;

    function findSource(id) {
        return _.find(backgroundSources, function(d) {
            return d.id && d.id === id;
        });
    }

    function updateImagery() {
        var b = background.baseLayerSource(),
            o = overlayLayers.map(function (d) { return d.source().id; }).join(','),
            q = iD.util.stringQs(location.hash.substring(1));

        var id = b.id;
        if (id === 'custom') {
            id = 'custom:' + b.template;
        }

        if (id) {
            q.background = id;
        } else {
            delete q.background;
        }

        if (o) {
            q.overlays = o;
        } else {
            delete q.overlays;
        }

        location.replace('#' + iD.util.qsString(q, true));

        var imageryUsed = [b.imageryUsed()];

        overlayLayers.forEach(function (d) {
            var source = d.source();
            if (!source.isLocatorOverlay()) {
                imageryUsed.push(source.imageryUsed());
            }
        });

        if (background.showsGpxLayer()) {
            imageryUsed.push('Local GPX');
        }

        context.history().imageryUsed(imageryUsed);
    }

    function background(selection) {
        var base = selection.selectAll('.background-layer')
            .data([0]);

        base.enter().insert('div', '.layer-data')
            .attr('class', 'layer-layer background-layer');

        base.call(baseLayer);

        var overlays = selection.selectAll('.layer-overlay')
            .data(overlayLayers, function(d) { return d.source().name(); });

        overlays.enter().insert('div', '.layer-data')
            .attr('class', 'layer-layer layer-overlay');

        overlays.each(function(layer) {
            d3.select(this).call(layer);
        });

        overlays.exit()
            .remove();

        var gpx = selection.selectAll('.layer-gpx')
            .data([0]);

        gpx.enter().insert('div')
            .attr('class', 'layer-layer layer-gpx');

        gpx.call(gpxLayer);

        var mapillary = selection.selectAll('.layer-mapillary')
            .data([0]);

        mapillary.enter().insert('div')
            .attr('class', 'layer-layer layer-mapillary');

        mapillary.call(mapillaryLayer);
    }

    background.sources = function(extent) {
        return backgroundSources.filter(function(source) {
            return source.intersects(extent);
        });
    };

    background.dimensions = function(_) {
        baseLayer.dimensions(_);
        gpxLayer.dimensions(_);
        mapillaryLayer.dimensions(_);

        overlayLayers.forEach(function(layer) {
            layer.dimensions(_);
        });
    };

    background.baseLayerSource = function(d) {
        if (!arguments.length) return baseLayer.source();

        baseLayer.source(d);
        dispatch.change();
        updateImagery();

        return background;
    };

    background.bing = function() {
        background.baseLayerSource(findSource('Bing'));
    };

    background.hasGpxLayer = function() {
        return !_.isEmpty(gpxLayer.geojson());
    };

    background.showsGpxLayer = function() {
        return background.hasGpxLayer() && gpxLayer.enable();
    };

    function toDom(x) {
        return (new DOMParser()).parseFromString(x, 'text/xml');
    }

    background.gpxLayerFiles = function(fileList) {
        var f = fileList[0],
            reader = new FileReader();

        reader.onload = function(e) {
            gpxLayer.geojson(toGeoJSON.gpx(toDom(e.target.result)));
            iD.ui.MapInMap.gpxLayer.geojson(toGeoJSON.gpx(toDom(e.target.result)));
            background.zoomToGpxLayer();
            dispatch.change();
        };

        reader.readAsText(f);
    };

    background.zoomToGpxLayer = function() {
        if (background.hasGpxLayer()) {
            var map = context.map(),
                viewport = map.trimmedExtent().polygon(),
                coords = _.reduce(gpxLayer.geojson().features, function(coords, feature) {
                    var c = feature.geometry.coordinates;
                    return _.union(coords, feature.geometry.type === 'Point' ? [c] : c);
                }, []);

            if (!iD.geo.polygonIntersectsPolygon(viewport, coords)) {
                var extent = iD.geo.Extent(d3.geo.bounds(gpxLayer.geojson()));
                map.centerZoom(extent.center(), map.trimmedExtentZoom(extent));
            }
        }
    };

    background.toggleGpxLayer = function() {
        gpxLayer.enable(!gpxLayer.enable());
        iD.ui.MapInMap.gpxLayer.enable(!iD.ui.MapInMap.gpxLayer.enable());
        dispatch.change();
    };

    background.showsMapillaryLayer = function() {
        return mapillaryLayer.enable();
    };

    background.toggleMapillaryLayer = function() {
        mapillaryLayer.enable(!mapillaryLayer.enable());
        dispatch.change();
    };

    background.showsLayer = function(d) {
        return d === baseLayer.source() ||
            (d.id === 'custom' && baseLayer.source().id === 'custom') ||
            overlayLayers.some(function(l) { return l.source() === d; });
    };

    background.overlayLayerSources = function() {
        return overlayLayers.map(function (l) { return l.source(); });
    };

    background.toggleOverlayLayer = function(d) {
        var layer;

        for (var i = 0; i < overlayLayers.length; i++) {
            layer = overlayLayers[i];
            if (layer.source() === d) {
                overlayLayers.splice(i, 1);
                dispatch.change();
                updateImagery();
                return;
            }
        }

        layer = iD.TileLayer()
            .source(d)
            .projection(context.projection)
            .dimensions(baseLayer.dimensions());

        overlayLayers.push(layer);
        dispatch.change();
        updateImagery();
    };

    background.nudge = function(d, zoom) {
        baseLayer.source().nudge(d, zoom);
        dispatch.change();
        return background;
    };

    background.offset = function(d) {
        if (!arguments.length) return baseLayer.source().offset();
        baseLayer.source().offset(d);
        dispatch.change();
        return background;
    };

    background.load = function(imagery) {
        backgroundSources = imagery.map(function(source) {
            if (source.type === 'bing') {
                return iD.BackgroundSource.Bing(source, dispatch);
            } else {
                return iD.BackgroundSource(source);
            }
        });

        backgroundSources.unshift(iD.BackgroundSource.None());

        var q = iD.util.stringQs(location.hash.substring(1)),
            chosen = q.background || q.layer;

        if (chosen && chosen.indexOf('custom:') === 0) {
            background.baseLayerSource(iD.BackgroundSource.Custom(chosen.replace(/^custom:/, '')));
        } else {
            background.baseLayerSource(findSource(chosen) || findSource('Bing') || backgroundSources[1]);
        }

        var locator = _.find(backgroundSources, function(d) {
            return d.overlay && d.default;
        });

        if (locator) {
            background.toggleOverlayLayer(locator);
        }

        var overlays = (q.overlays || '').split(',');
        overlays.forEach(function(overlay) {
            overlay = findSource(overlay);
            if (overlay) background.toggleOverlayLayer(overlay);
        });

        var gpx = q.gpx;
        if (gpx) {
            d3.text(gpx, function(err, gpxTxt) {
<<<<<<< HEAD
                gpxLayer.geojson(toGeoJSON.gpx(toDom(gpxTxt)));
                iD.ui.MapInMap.gpxLayer.geojson(toGeoJSON.gpx(toDom(gpxTxt)));
                dispatch.change();
=======
                if (!err) {
                    gpxLayer.geojson(toGeoJSON.gpx(toDom(gpxTxt)));
                    dispatch.change();
                }
>>>>>>> be1e3738
            });
        }
    };

    return d3.rebind(background, dispatch, 'on');
};<|MERGE_RESOLUTION|>--- conflicted
+++ resolved
@@ -264,16 +264,11 @@
         var gpx = q.gpx;
         if (gpx) {
             d3.text(gpx, function(err, gpxTxt) {
-<<<<<<< HEAD
-                gpxLayer.geojson(toGeoJSON.gpx(toDom(gpxTxt)));
-                iD.ui.MapInMap.gpxLayer.geojson(toGeoJSON.gpx(toDom(gpxTxt)));
-                dispatch.change();
-=======
                 if (!err) {
                     gpxLayer.geojson(toGeoJSON.gpx(toDom(gpxTxt)));
+                    iD.ui.MapInMap.gpxLayer.geojson(toGeoJSON.gpx(toDom(gpxTxt)));
                     dispatch.change();
                 }
->>>>>>> be1e3738
             });
         }
     };
