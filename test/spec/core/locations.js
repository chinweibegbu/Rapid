--- conflicted
+++ resolved
@@ -64,10 +64,7 @@
                     expect(data).to.be.a('array');
                     expect(data[0].locationSetID).to.eql('+[Q2]');
                     expect(data[1].locationSetID).to.eql('+[Q30]');
-<<<<<<< HEAD
-=======
                     done();
->>>>>>> 4f1d5f08
                 })
                 .catch(function(err) {
                     done(err);
@@ -87,10 +84,7 @@
                     expect(data).to.be.a('array');
                     expect(data[0].locationSetID).to.eql('+[Q2]');
                     expect(data[1].locationSetID).to.eql('+[Q2]');
-<<<<<<< HEAD
-=======
                     done();
->>>>>>> 4f1d5f08
                 })
                 .catch(function(err) {
                     done(err);
