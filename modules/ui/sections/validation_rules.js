--- conflicted
+++ resolved
@@ -46,11 +46,7 @@
             .append('a')
             .attr('class', 'issue-rules-link')
             .attr('href', '#')
-<<<<<<< HEAD
-            .html(t('issues.enable_all'))
-=======
-            .text(t('issues.disable_all'))
->>>>>>> 983c01d4
+            .html(t('issues.disable_all'))
             .on('click', function() {
                 context.validator().disableRules(_ruleKeys);
             });
@@ -59,11 +55,7 @@
             .append('a')
             .attr('class', 'issue-rules-link')
             .attr('href', '#')
-<<<<<<< HEAD
-            .html(t('issues.disable_all'))
-=======
-            .text(t('issues.enable_all'))
->>>>>>> 983c01d4
+            .html(t('issues.enable_all'))
             .on('click', function() {
                 context.validator().disableRules([]);
             });
