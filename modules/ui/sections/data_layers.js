import { select as d3_select } from 'd3-selection';

import { uiTooltip } from '../tooltip.js';
import { uiIcon } from '../icon.js';
import { uiCmd } from '../cmd.js';
import { uiSection } from '../section.js';
import { uiSettingsCustomData } from '../settings/custom_data.js';


export function uiSectionDataLayers(context) {
  const l10n = context.systems.l10n;
  const section = uiSection(context, 'data-layers')
    .label(l10n.t('map_data.data_layers'))
    .disclosureContent(renderDisclosureContent);

  const settingsCustomData = uiSettingsCustomData(context)
    .on('change', customChanged);

  const scene = context.scene();


  function renderDisclosureContent(selection) {
    let container = selection.selectAll('.data-layer-container')
      .data([0]);

    container.enter()
      .append('div')
      .attr('class', 'data-layer-container')
      .merge(container)
      .call(drawOsmItems)
      .call(drawQAItems)
      .call(drawCustomDataItems)
      .call(drawPanelItems);
  }


  function showsLayer(layerID) {
    const layer = scene.layers.get(layerID);
    return layer?.enabled;
  }


  function setLayer(layerID, val) {
    // Don't allow layer changes while drawing - iD#6584
    const mode = context.mode;
    if (mode && /^draw/.test(mode.id)) return;

    if (val) {
      scene.enableLayers(layerID);
    } else {
      scene.disableLayers(layerID);
      if (layerID === 'osm' || layerID === 'notes') {
        context.enter('browse');
      }
    }
  }


  function toggleLayer(layerID) {
    setLayer(layerID, !showsLayer(layerID));
  }


  function drawOsmItems(selection) {
    const osmKeys = ['osm', 'notes'];
    const osmLayers = osmKeys.map(layerID => scene.layers.get(layerID)).filter(Boolean);

    let ul = selection
      .selectAll('.layer-list-osm')
      .data([0]);

    ul = ul.enter()
      .append('ul')
      .attr('class', 'layer-list layer-list-osm')
      .merge(ul);

    let li = ul.selectAll('.list-item')
      .data(osmLayers);

    li.exit()
      .remove();

    let liEnter = li.enter()
      .append('li')
      .attr('class', d => `list-item list-item-${d.id}`);

    let labelEnter = liEnter
      .append('label')
      .each((d, i, nodes) => {
        if (d.id === 'osm') {
          d3_select(nodes[i])
            .call(uiTooltip(context)
              .title(l10n.t(`map_data.layers.${d.id}.tooltip`))
              .shortcut(uiCmd('⌥' + l10n.t('area_fill.wireframe.key')))
              .placement('bottom')
            );
        } else {
          d3_select(nodes[i])
            .call(uiTooltip(context)
              .title(l10n.t(`map_data.layers.${d.id}.tooltip`))
              .placement('bottom')
            );
        }
      });

    labelEnter
      .append('input')
      .attr('type', 'checkbox')
      .on('change', (d3_event, d) => toggleLayer(d.id));

    labelEnter
      .append('span')
      .text(d => l10n.t(`map_data.layers.${d.id}.title`));

    // Update
    li
      .merge(liEnter)
      .classed('active', d => d.enabled)
      .selectAll('input')
      .property('checked', d => d.enabled);
  }


  function drawQAItems(selection) {
<<<<<<< HEAD
    const qaKeys = ['keepRight', 'improveOSM', 'osmose', 'geoScribble'];
=======
    const qaKeys = ['maproulette', 'keepRight', 'improveOSM', 'osmose'];
>>>>>>> 01b6f32b
    const qaLayers = qaKeys.map(layerID => scene.layers.get(layerID)).filter(Boolean);

    let ul = selection
      .selectAll('.layer-list-qa')
      .data([0]);

    ul = ul.enter()
      .append('ul')
      .attr('class', 'layer-list layer-list-qa')
      .merge(ul);

    let li = ul.selectAll('.list-item')
      .data(qaLayers);

    li.exit()
      .remove();

    let liEnter = li.enter()
      .append('li')
      .attr('class', d => `list-item list-item-${d.id}`);

    let labelEnter = liEnter
      .append('label')
      .each((d, i, nodes) => {
        d3_select(nodes[i])
          .call(uiTooltip(context)
            .title(l10n.t(`map_data.layers.${d.id}.tooltip`))
            .placement('bottom')
          );
      });

    labelEnter
      .append('input')
      .attr('type', 'checkbox')
      .on('change', (d3_event, d) => toggleLayer(d.id));

    labelEnter
      .append('span')
      .text(d => l10n.t(`map_data.layers.${d.id}.title`));

    // Update
    li
      .merge(liEnter)
      .classed('active', d => d.enabled)
      .selectAll('input')
      .property('checked', d => d.enabled);
  }


  function drawCustomDataItems(selection) {
    const customLayer = scene.layers.get('custom-data');
    const isRTL = l10n.isRTL();

    let ul = selection
      .selectAll('.layer-list-data')
      .data(customLayer ? [customLayer] : []);

    // Exit
    ul.exit()
      .remove();

    // Enter
    let ulEnter = ul.enter()
      .append('ul')
      .attr('class', 'layer-list layer-list-data');

    let liEnter = ulEnter
      .append('li')
      .attr('class', 'list-item-data');

    let labelEnter = liEnter
      .append('label')
      .call(uiTooltip(context)
        .title(l10n.t('map_data.layers.custom.tooltip'))
        .placement('top')
      );

    labelEnter
      .append('input')
      .attr('type', 'checkbox')
      .on('change', () => toggleLayer('custom-data'));

    labelEnter
      .append('span')
      .text(l10n.t('map_data.layers.custom.title'));

    liEnter
      .append('button')
      .attr('class', 'open-data-options')
      .call(uiTooltip(context)
        .title(l10n.t('settings.custom_data.tooltip'))
        .placement(isRTL ? 'right' : 'left')
      )
      .on('click', d3_event => {
        d3_event.preventDefault();
        editCustom();
      })
      .call(uiIcon('#rapid-icon-more'));

    liEnter
      .append('button')
      .attr('class', 'zoom-to-data')
      .call(uiTooltip(context)
        .title(l10n.t('map_data.layers.custom.zoom'))
        .placement(isRTL ? 'right' : 'left')
      )
      .on('click', function(d3_event) {
        if (d3_select(this).classed('disabled')) return;
        d3_event.preventDefault();
        d3_event.stopPropagation();
        const customLayer = scene.layers.get('custom-data');
        customLayer?.fitZoom();
      })
      .call(uiIcon('#rapid-icon-framed-dot', 'monochrome'));

    // Update
    ul = ul
      .merge(ulEnter);

    ul.selectAll('.list-item-data')
      .classed('active', d => d.enabled)
      .selectAll('label')
      .classed('deemphasize', d => !d.hasData)
      .selectAll('input')
      .property('disabled', d => !d.hasData)
      .property('checked', d => d.enabled);

    ul.selectAll('button.zoom-to-data')
      .classed('disabled', d => !d.hasData);
  }


  function editCustom() {
    context.container()
      .call(settingsCustomData);
  }


  function customChanged(d) {
    const customLayer = scene.layers.get('custom-data');
    if (!customLayer) return;

    if (d?.url) {
      customLayer.setUrl(d.url);
    } else if (d?.fileList) {
      customLayer.setFileList(d.fileList);
    }
  }


  function drawPanelItems(selection) {
    let panelsListEnter = selection.selectAll('.md-extras-list')
      .data([0])
      .enter()
      .append('ul')
      .attr('class', 'layer-list md-extras-list');

    let historyPanelLabelEnter = panelsListEnter
      .append('li')
      .attr('class', 'history-panel-toggle-item')
      .append('label')
      .call(uiTooltip(context)
        .title(l10n.t('map_data.history_panel.tooltip'))
        .shortcut(uiCmd('⌘⇧' + l10n.t('info_panels.history.key')))
        .placement('top')
      );

    historyPanelLabelEnter
      .append('input')
      .attr('type', 'checkbox')
      .on('change', d3_event => {
        d3_event.preventDefault();
        context.systems.ui.info.toggle('history');
      });

    historyPanelLabelEnter
      .append('span')
      .text(l10n.t('map_data.history_panel.title'));

    let measurementPanelLabelEnter = panelsListEnter
      .append('li')
      .attr('class', 'measurement-panel-toggle-item')
      .append('label')
      .call(uiTooltip(context)
        .title(l10n.t('map_data.measurement_panel.tooltip'))
        .shortcut(uiCmd('⌘⇧' + l10n.t('info_panels.measurement.key')))
        .placement('top')
      );

    measurementPanelLabelEnter
      .append('input')
      .attr('type', 'checkbox')
      .on('change', d3_event => {
        d3_event.preventDefault();
        context.systems.ui.info.toggle('measurement');
      });

    measurementPanelLabelEnter
      .append('span')
      .text(l10n.t('map_data.measurement_panel.title'));
  }


  context.scene().on('layerchange', section.reRender);

  return section;
}<|MERGE_RESOLUTION|>--- conflicted
+++ resolved
@@ -122,11 +122,7 @@
 
 
   function drawQAItems(selection) {
-<<<<<<< HEAD
-    const qaKeys = ['keepRight', 'improveOSM', 'osmose', 'geoScribble'];
-=======
-    const qaKeys = ['maproulette', 'keepRight', 'improveOSM', 'osmose'];
->>>>>>> 01b6f32b
+    const qaKeys = ['maproulette', 'keepRight', 'improveOSM', 'osmose', 'geoScribble'];
     const qaLayers = qaKeys.map(layerID => scene.layers.get(layerID)).filter(Boolean);
 
     let ul = selection
