import {
    event as d3_event,
    select as d3_select,
    selectAll as d3_selectAll
} from 'd3-selection';

import { t, textDirection } from '../util/locale';
import { tooltip } from '../util/tooltip';

import { behaviorHash } from '../behavior';
import { modeBrowse } from '../modes/browse';
import { svgDefs, svgIcon } from '../svg';
import { utilGetDimensions } from '../util/dimensions';

import { uiAccount } from './account';
import { uiAttribution } from './attribution';
import { uiBackground } from './background';
import { uiContributors } from './contributors';
import { uiAiFeatureServiceLicense } from './fb_feature_service_license';
import { uiFeatureInfo } from './feature_info';
import { uiFullScreen } from './full_screen';
import { uiGeolocate } from './geolocate';
import { uiHelp } from './help';
import { uiInfo } from './info';
import { uiIntro } from './intro';
import { uiIssues } from './issues';
import { uiIssuesInfo } from './issues_info';
import { uiLoading } from './loading';
import { uiMapData } from './map_data';
import { uiMapInMap } from './map_in_map';
import { uiNotice } from './notice';
import { uiPhotoviewer } from './photoviewer';
import { uiRestore } from './restore';
import { uiScale } from './scale';
import { uiShortcuts } from './shortcuts';
import { uiSidebar } from './sidebar';
import { uiSpinner } from './spinner';
import { uiSplashRapid } from './splash_rapid';
import { uiStatus } from './status';
import { uiTopToolbar } from './top_toolbar';
import { uiVersion } from './version';
import { uiZoom } from './zoom';
import { uiCmd } from './cmd';


export function uiInit(context) {
    var _initCounter = 0;
    var _initCallback;
    var _needWidth = {};


    function render(container) {
        container
            .attr('dir', textDirection);

        // setup fullscreen keybindings (no button shown at this time)
        container
            .call(uiFullScreen(context));

        var map = context.map();
        map.redrawEnable(false);  // don't draw until we've set zoom/lat/long

        container
            .append('svg')
            .attr('id', 'defs')
            .call(svgDefs(context));

        container
            .append('div')
            .attr('id', 'sidebar')
            .call(ui.sidebar);

        var content = container
            .append('div')
            .attr('id', 'content')
            .attr('class', 'active');

        // Top toolbar
        content
            .append('div')
            .attr('id', 'bar')
            .attr('class', 'fillD')
            .call(uiTopToolbar(context));

        content
            .append('div')
            .attr('id', 'map')
            .attr('dir', 'ltr')
            .call(map);


        // Map controls
        var controls = content
            .append('div')
            .attr('class', 'map-controls');

        controls
            .append('div')
            .attr('class', 'map-control zoombuttons')
            .call(uiZoom(context));

        controls
            .append('div')
            .attr('class', 'map-control geolocate-control')
            .call(uiGeolocate(context));

        var background = uiBackground(context);
        controls
            .append('div')
            .attr('class', 'map-control background-control')
            .call(background.renderToggleButton);

        var mapData = uiMapData(context);
        controls
            .append('div')
            .attr('class', 'map-control map-data-control')
            .call(mapData.renderToggleButton);

        var issues = uiIssues(context);
        controls
            .append('div')
            .attr('class', 'map-control map-issues-control')
            .call(issues.renderToggleButton);

        var help = uiHelp(context);
        controls
            .append('div')
            .attr('class', 'map-control help-control')
            .call(help.renderToggleButton);

        content
            .append('div')
            .attr('class', 'spinner')
            .call(uiSpinner(context));

        // Add attribution and footer
        var about = content
            .append('div')
            .attr('id', 'about');

        about
            .append('div')
            .attr('id', 'attrib')
            .attr('dir', 'ltr')
            .call(uiAttribution(context));

        about
            .append('div')
            .attr('class', 'api-status')
            .call(uiStatus(context));


        var footer = about
            .append('div')
            .attr('id', 'footer')
            .attr('class', 'fillD');

        footer
            .append('div')
            .attr('id', 'flash-wrap')
            .attr('class', 'footer-hide');

        var footerWrap = footer
            .append('div')
            .attr('id', 'footer-wrap')
            .attr('class', 'footer-show');

        footerWrap
            .append('div')
            .attr('id', 'scale-block')
            .call(uiScale(context));

        var aboutList = footerWrap
            .append('div')
            .attr('id', 'info-block')
            .append('ul')
            .attr('id', 'about-list');

        if (!context.embed()) {
            aboutList
                .call(uiAccount(context));
        }

        aboutList
            .append('li')
            .attr('class', 'version')
            .call(uiVersion(context));

        var issueLinks = aboutList
            .append('li');

        issueLinks
            .append('a')
            .attr('target', '_blank')
<<<<<<< HEAD
            .attr('tabindex', -1)
            .attr('href', 'https://github.com/facebookincubator/RapiD/issues')
=======
            .attr('href', 'https://github.com/openstreetmap/iD/issues')
>>>>>>> 770ab139
            .call(svgIcon('#iD-icon-bug', 'light'))
            .call(tooltip().title(t('report_a_bug')).placement('top'));

        issueLinks
            .append('a')
            .attr('target', '_blank')
            .attr('href', 'https://github.com/openstreetmap/iD/blob/master/CONTRIBUTING.md#translating')
            .call(svgIcon('#iD-icon-translate', 'light'))
            .call(tooltip().title(t('help_translate')).placement('top'));

        aboutList
            .append('li')
            .attr('class', 'feature-warning')
            .attr('tabindex', -1)
            .call(uiFeatureInfo(context));

        aboutList
            .append('li')
            .attr('class', 'issues-info')
            .attr('tabindex', -1)
            .call(uiIssuesInfo(context));

        aboutList
            .append('li')
            .attr('class', 'user-list')
            .attr('tabindex', -1)
            .call(uiContributors(context));

        aboutList
            .append('li')
            .attr('class', 'fb-road-license')
            .attr('tabindex', -1)
            .call(uiAiFeatureServiceLicense());


        // Setup map dimensions and move map to initial center/zoom.
        // This should happen after #content and toolbars exist.
        ui.onResize();
        map.redrawEnable(true);

        ui.hash = behaviorHash(context);
        ui.hash();
        if (!ui.hash.hadHash) {
            map.centerZoom([0, 0], 2);
        }


        var overMap = content
            .append('div')
            .attr('class', 'over-map');

        // Add panes
        // This should happen after map is initialized, as some require surface()
        var panes = overMap
            .append('div')
            .attr('class', 'map-panes');

        panes
            .call(background.renderPane)
            .call(mapData.renderPane)
            .call(issues.renderPane)
            .call(help.renderPane);

        ui.info = uiInfo(context);

        // Add absolutely-positioned elements that sit on top of the map
        // This should happen after the map is ready (center/zoom)
        overMap
            .call(uiMapInMap(context))
            .call(ui.info)
            .call(uiNotice(context));


        overMap
            .append('div')
            .attr('id', 'photoviewer')
            .classed('al', true)       // 'al'=left,  'ar'=right
            .classed('hide', true)
            .call(ui.photoviewer);


        // Bind events
        window.onbeforeunload = function() {
            return context.save();
        };
        window.onunload = function() {
            context.history().unlock();
        };

        d3_select(window)
            .on('gesturestart.editor', eventCancel)
            .on('gesturechange.editor', eventCancel)
            .on('gestureend.editor', eventCancel)
            .on('resize.editor', ui.onResize);


        var panPixels = 80;
        context.keybinding()
            .on('⌫', function() { d3_event.preventDefault(); })
            .on([t('sidebar.key'), '`', '²', '@'], ui.sidebar.toggle)   // #5663, #6864 - common QWERTY, AZERTY
            .on('←', pan([panPixels, 0]))
            .on('↑', pan([0, panPixels]))
            .on('→', pan([-panPixels, 0]))
            .on('↓', pan([0, -panPixels]))
            .on(['⇧←', uiCmd('⌘←')], pan([map.dimensions()[0], 0]))
            .on(['⇧↑', uiCmd('⌘↑')], pan([0, map.dimensions()[1]]))
            .on(['⇧→', uiCmd('⌘→')], pan([-map.dimensions()[0], 0]))
            .on(['⇧↓', uiCmd('⌘↓')], pan([0, -map.dimensions()[1]]));

        context.enter(modeBrowse(context));

        var osm = context.connection();
        if (!_initCounter++) {
            if (!ui.hash.startWalkthrough) {
<<<<<<< HEAD
                if (context.history().lock() && context.history().restorableChanges()) {
                    context.container()
                        .call(uiRestore(context));
                } else if (osm.authenticated()) {
                    context.container()
                        .call(uiSplashRapid(context));
                }
=======
                context.container()
                    .call(uiSplash(context))
                    .call(uiRestore(context));
>>>>>>> 770ab139
            }

            context.container()
                .call(uiShortcuts(context));
        }

        var auth = uiLoading(context).message(t('loading_auth')).blocking(true);

        if (osm && auth) {
            osm
                .on('authLoading.ui', function() {
                    context.container()
                        .call(auth);
                })
                .on('authDone.ui', function() {
                    auth.close();
                });
        }

        _initCounter++;

        if (ui.hash.startWalkthrough) {
            ui.hash.startWalkthrough = false;
            context.container().call(uiIntro(context));
        }


        function pan(d) {
            return function() {
                if (d3_select('.combobox').size()) return;
                d3_event.preventDefault();
                context.pan(d, 100);
            };
        }

        function eventCancel() {
            d3_event.preventDefault();
        }
    }


    function ui(node, callback) {
        _initCallback = callback;
        var container = d3_select(node);
        context.container(container);
        context.loadLocale(function(err) {
            if (!err) {
                render(container);
            }
            if (callback) {
                callback(err);
            }
        });
    }


    ui.restart = function(arg) {
        context.keybinding().clear();
        context.locale(arg);
        context.loadLocale(function(err) {
            if (!err) {
                context.container().selectAll('*').remove();
                render(context.container());
                if (_initCallback) _initCallback();
            }
        });
    };

    ui.sidebar = uiSidebar(context);

    ui.photoviewer = uiPhotoviewer(context);

    ui.onResize = function(withPan) {
        var map = context.map();

        // Recalc dimensions of map and sidebar.. (`true` = force recalc)
        // This will call `getBoundingClientRect` and trigger reflow,
        //  but the values will be cached for later use.
        var mapDimensions = utilGetDimensions(d3_select('#content'), true);
        utilGetDimensions(d3_select('#sidebar'), true);

        if (withPan !== undefined) {
            map.redrawEnable(false);
            map.pan(withPan);
            map.redrawEnable(true);
        }
        map.dimensions(mapDimensions);

        ui.photoviewer.onMapResize();

        // check if header or footer have overflowed
        ui.checkOverflow('#bar');
        ui.checkOverflow('#footer');

        // Use outdated code so it works on Explorer
        var resizeWindowEvent = document.createEvent('Event');

        resizeWindowEvent.initEvent('resizeWindow', true, true);

        document.dispatchEvent(resizeWindowEvent);
    };


    // Call checkOverflow when resizing or whenever the contents change.
    ui.checkOverflow = function(selector, reset) {
        if (reset) {
            delete _needWidth[selector];
        }

        var element = d3_select(selector);
        var scrollWidth = element.property('scrollWidth');
        var clientWidth = element.property('clientWidth');
        var needed = _needWidth[selector] || scrollWidth;

        if (scrollWidth > clientWidth) {    // overflow happening
            element.classed('narrow', true);
            if (!_needWidth[selector]) {
                _needWidth[selector] = scrollWidth;
            }

        } else if (scrollWidth >= needed) {
            element.classed('narrow', false);
        }
    };

    ui.togglePanes = function(showPane) {
        var shownPanes = d3_selectAll('.map-pane.shown');

        var side = textDirection === 'ltr' ? 'right' : 'left';

        shownPanes
            .classed('shown', false);

        d3_selectAll('.map-control button')
            .classed('active', false);

        if (showPane) {
            shownPanes
                .style('display', 'none')
                .style(side, '-500px');

            d3_selectAll('.' + showPane.attr('pane') + '-control button')
                .classed('active', true);

            showPane
                .classed('shown', true)
                .style('display', 'block');
            if (shownPanes.empty()) {
                showPane
                    .style('display', 'block')
                    .style(side, '-500px')
                    .transition()
                    .duration(200)
                    .style(side, '0px');
            } else {
                showPane
                    .style(side, '0px');
            }
        } else {
            shownPanes
                .style('display', 'block')
                .style(side, '0px')
                .transition()
                .duration(200)
                .style(side, '-500px')
                .on('end', function() {
                    d3_select(this).style('display', 'none');
                });
        }
    };

    return ui;
}<|MERGE_RESOLUTION|>--- conflicted
+++ resolved
@@ -192,12 +192,8 @@
         issueLinks
             .append('a')
             .attr('target', '_blank')
-<<<<<<< HEAD
             .attr('tabindex', -1)
             .attr('href', 'https://github.com/facebookincubator/RapiD/issues')
-=======
-            .attr('href', 'https://github.com/openstreetmap/iD/issues')
->>>>>>> 770ab139
             .call(svgIcon('#iD-icon-bug', 'light'))
             .call(tooltip().title(t('report_a_bug')).placement('top'));
 
@@ -312,7 +308,6 @@
         var osm = context.connection();
         if (!_initCounter++) {
             if (!ui.hash.startWalkthrough) {
-<<<<<<< HEAD
                 if (context.history().lock() && context.history().restorableChanges()) {
                     context.container()
                         .call(uiRestore(context));
@@ -320,11 +315,6 @@
                     context.container()
                         .call(uiSplashRapid(context));
                 }
-=======
-                context.container()
-                    .call(uiSplash(context))
-                    .call(uiRestore(context));
->>>>>>> 770ab139
             }
 
             context.container()
