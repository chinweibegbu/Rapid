<<<<<<< HEAD
import { utilFetchJson } from '../util/util';
=======
import parseVersion from 'vparse';
// Double check this resolves to iD's `package.json`
import packageJSON from '../../package.json';
>>>>>>> 4f1d5f08

let _mainFileFetcher = coreFileFetcher(); // singleton

export { _mainFileFetcher as fileFetcher };

//
// coreFileFetcher asynchronously fetches data from JSON files
//
export function coreFileFetcher() {
  let _this = {};
  let _inflight = {};
  let _fileMap = {
    'address_formats': 'data/address_formats.min.json',
    'deprecated': 'https://cdn.jsdelivr.net/npm/@openstreetmap/id-tagging-schema@3/dist/deprecated.min.json',
    'discarded': 'https://cdn.jsdelivr.net/npm/@openstreetmap/id-tagging-schema@3/dist/discarded.min.json',
    'imagery': 'data/imagery.min.json',
    'intro_graph': 'data/intro_graph.min.json',
    'intro_rapid_graph': 'data/intro_rapid_graph.min.json',
    'keepRight': 'data/keepRight.min.json',
    'languages': 'data/languages.min.json',
    'locales': 'locales/index.min.json',
    'oci_defaults': 'https://cdn.jsdelivr.net/npm/osm-community-index@5.1/dist/defaults.min.json',
    'oci_features': 'https://cdn.jsdelivr.net/npm/osm-community-index@5.1/dist/featureCollection.min.json',
    'oci_resources': 'https://cdn.jsdelivr.net/npm/osm-community-index@5.1/dist/resources.min.json',
    'preset_categories': 'https://cdn.jsdelivr.net/npm/@openstreetmap/id-tagging-schema@3/dist/preset_categories.min.json',
    'preset_defaults': 'https://cdn.jsdelivr.net/npm/@openstreetmap/id-tagging-schema@3/dist/preset_defaults.min.json',
    'preset_fields': 'https://cdn.jsdelivr.net/npm/@openstreetmap/id-tagging-schema@3/dist/fields.min.json',
    'preset_presets': 'https://cdn.jsdelivr.net/npm/@openstreetmap/id-tagging-schema@3/dist/presets.min.json',
    'phone_formats': 'data/phone_formats.min.json',
    'qa_data': 'data/qa_data.min.json',
    'shortcuts': 'data/shortcuts.min.json',
    'territory_languages': 'data/territory_languages.min.json',
    'wmf_sitematrix': 'https://cdn.jsdelivr.net/npm/wmf-sitematrix@0.1/wikipedia.min.json'
  };

  let _cachedData = {};
  // expose the cache; useful for tests
  _this.cache = () => _cachedData;


  // Returns a Promise to fetch data
  // (resolved with the data if we have it already)
  _this.get = (which) => {
    if (_cachedData[which]) {
      return Promise.resolve(_cachedData[which]);
    }

    const file = _fileMap[which];
    const url = file && _this.asset(file);
    if (!url) {
      return Promise.reject(`Unknown data file for "${which}"`);
    }

    let prom = _inflight[url];
    if (!prom) {
      _inflight[url] = prom = fetch(url)
        .then(response => {
          // fetch in PhantomJS tests may return ok=false and status=0 even if it's okay
          if ((!response.ok && response.status !== 0) || !response.json) {
            throw new Error(response.status + ' ' + response.statusText);
          }
          if (response.status === 204 || response.status === 205) return;  // No Content, Reset Content
          return response.json();
        })
        .then(result => {
          delete _inflight[url];
          if (!result) {
            throw new Error(`No data loaded for "${which}"`);
          }
          _cachedData[which] = result;
          return result;
        })
        .catch(err => {
          delete _inflight[url];
          throw err;
        });
    }

    return prom;
  };


  // Accessor for the file map
  _this.fileMap = function(val) {
    if (!arguments.length) return _fileMap;
    _fileMap = val;
    return _this;
  };

  let _assetPath = '';
  _this.assetPath = function(val) {
    if (!arguments.length) return _assetPath;
    _assetPath = val;
    return _this;
  };

  let _assetMap = {};
  _this.assetMap = function(val) {
    if (!arguments.length) return _assetMap;
    _assetMap = val;
    return _this;
  };

  _this.asset = (val) => {
    if (/^http(s)?:\/\//i.test(val)) return val;
    const filename = _assetPath + val;
    return _assetMap[filename] || filename;
  };

  return _this;
}<|MERGE_RESOLUTION|>--- conflicted
+++ resolved
@@ -1,11 +1,3 @@
-<<<<<<< HEAD
-import { utilFetchJson } from '../util/util';
-=======
-import parseVersion from 'vparse';
-// Double check this resolves to iD's `package.json`
-import packageJSON from '../../package.json';
->>>>>>> 4f1d5f08
-
 let _mainFileFetcher = coreFileFetcher(); // singleton
 
 export { _mainFileFetcher as fileFetcher };
