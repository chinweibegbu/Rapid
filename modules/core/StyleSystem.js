--- conflicted
+++ resolved
@@ -35,10 +35,6 @@
     this.context = context;
     this.dependencies = new Set(['dataloader']);
     this.autoStart = true;
-<<<<<<< HEAD
-    this.colorData = null;
-=======
->>>>>>> 754a092f
     this.colorSchemes = null;
     this.currentColorScheme = null;
 
@@ -522,11 +518,6 @@
 
 
     this.styleMatch = this.styleMatch.bind(this);
-<<<<<<< HEAD
-
-    // To handle color schemes
-=======
->>>>>>> 754a092f
     this.getColorScheme = this.getColorScheme.bind(this);
     this.getAllColorSchemes = this.getAllColorSchemes.bind(this);
     this.setColorScheme = this.setColorScheme.bind(this);
@@ -555,27 +546,16 @@
   startAsync() {
     this._started = true;
 
-<<<<<<< HEAD
-    // To handle color schemes
-=======
     // Fetch the color scheme objects from colors.json
->>>>>>> 754a092f
     const context = this.context;
     const dataloader = context.systems.dataloader;
 
     dataloader.getDataAsync('colors')
       .then((data) => {
         this.colorSchemes = data;
-<<<<<<< HEAD
-        // set current scheme to default
-        this.colorData = data.default;
-        this.currentColorScheme = 'default';
-        this.emit('colorsloaded');  // emit copies
-=======
         // Set the current color scheme to default
         this.currentColorScheme = data.default;
         this.emit('colorsloaded');
->>>>>>> 754a092f
       });
 
     return Promise.resolve();
@@ -596,11 +576,7 @@
    * @return {Object}  Default color scheme object
    */
   getColorScheme() {
-<<<<<<< HEAD
-    return this.colorData;
-=======
     return this.currentColorScheme;
->>>>>>> 754a092f
   }
 
   /**
@@ -613,23 +589,13 @@
 
   /**
    * setColorScheme
-<<<<<<< HEAD
-   * Assigns the colorData var to the new scheme, if the selected scheme is not the current scheme
-=======
    * Assigns the currentColorScheme var to the new scheme, if the selected scheme is not the current scheme
->>>>>>> 754a092f
    * @param  {Object}  scheme - color scheme project
    */
   setColorScheme(scheme) {
     let currentScheme = this.colorSchemes[scheme];
-<<<<<<< HEAD
-    if (this.colorData !== currentScheme) { 
-      this.currentColorScheme = scheme;
-      this.colorData = currentScheme;
-=======
     if (this.currentColorScheme !== currentScheme) { 
       this.currentColorScheme = currentScheme;
->>>>>>> 754a092f
     }
   }
 
