--- conflicted
+++ resolved
@@ -1,10 +1,4 @@
-<<<<<<< HEAD
-=======
-export { svgAreas } from './areas.js';
 export { svgBlocks } from './blocks.js';
-export { svgData } from './data.js';
-export { svgDebug } from './debug.js';
->>>>>>> 8201898d
 export { svgDefs } from './defs.js';
 export { svgIcon } from './icon.js';
 export { svgTagClasses } from './tag_classes.js';