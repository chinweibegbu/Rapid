import { bisector as d3_bisector } from 'd3-array';

import { osmEntity, osmIsOldMultipolygonOuterMember } from '../osm';
import { svgPath, svgSegmentWay } from './helpers';
import { svgTagClasses } from './tag_classes';
<<<<<<< HEAD
import _isEqual from 'lodash-es/isEqual';
import _omit from 'lodash-es/omit';
=======
import { svgTagPattern } from './tag_pattern';

>>>>>>> 7e3e7409

export function svgAreas(projection, context) {


    function getPatternStyle(tags) {
        var imageID = svgTagPattern(tags);
        if (imageID) {
            return 'url("#' + imageID + '")';
        }
        return '';
    }


    function drawTargets(selection, graph, entities, filter) {
        var targetClass = context.getDebug('target') ? 'pink ' : 'nocolor ';
        var nopeClass = context.getDebug('target') ? 'red ' : 'nocolor ';
        var getPath = svgPath(projection).geojson;
        var activeID = context.activeID();

        // The targets and nopes will be MultiLineString sub-segments of the ways
        var data = { targets: [], nopes: [] };

        entities.forEach(function(way) {
            var features = svgSegmentWay(way, graph, activeID);
            data.targets.push.apply(data.targets, features.passive);
            data.nopes.push.apply(data.nopes, features.active);
        });


        // Targets allow hover and vertex snapping
        var targetData = data.targets.filter(getPath);
        var targets = selection.selectAll('.area.target-allowed')
            .filter(function(d) { return filter(d.properties.entity); })
            .data(targetData, function key(d) { return d.id; });

        // exit
        targets.exit()
            .remove();

        // enter/update
        targets.enter()
            .append('path')
            .merge(targets)
            .attr('d', getPath)
            .attr('class', function(d) { return 'way area target target-allowed ' + targetClass + d.id; });


        // NOPE
        var nopeData = data.nopes.filter(getPath);
        var nopes = selection.selectAll('.area.target-nope')
            .filter(function(d) { return filter(d.properties.entity); })
            .data(nopeData, function key(d) { return d.id; });

        // exit
        nopes.exit()
            .remove();

        // enter/update
        nopes.enter()
            .append('path')
            .merge(nopes)
            .attr('d', getPath)
            .attr('class', function(d) { return 'way area target target-nope ' + nopeClass + d.id; });
    }


    function drawAreas(selection, graph, entities, filter) {
        var path = svgPath(projection, graph, true);
        var areas = {};
        var multipolygon;
        var base = context.history().base();

        for (var i = 0; i < entities.length; i++) {
            var entity = entities[i];
            if (entity.geometry(graph) !== 'area') continue;

            multipolygon = osmIsOldMultipolygonOuterMember(entity, graph);
            if (multipolygon) {
                areas[multipolygon.id] = {
                    entity: multipolygon.mergeTags(entity.tags),
                    area: Math.abs(entity.area(graph))
                };
            } else if (!areas[entity.id]) {
                areas[entity.id] = {
                    entity: entity,
                    area: Math.abs(entity.area(graph))
                };
            }
        }

        var fills = Object.values(areas).filter(function hasPath(a) { return path(a.entity); });
        fills.sort(function areaSort(a, b) { return b.area - a.area; });
        fills = fills.map(function(a) { return a.entity; });

        var strokes = fills.filter(function(area) { return area.type === 'way'; });

        var data = {
            clip: fills,
            shadow: strokes,
            stroke: strokes,
            fill: fills
        };

        var clipPaths = context.surface().selectAll('defs').selectAll('.clipPath-osm')
           .filter(filter)
           .data(data.clip, osmEntity.key);

        clipPaths.exit()
           .remove();

        var clipPathsEnter = clipPaths.enter()
           .append('clipPath')
           .attr('class', 'clipPath-osm')
           .attr('id', function(entity) { return entity.id + '-clippath'; });

        clipPathsEnter
           .append('path');

        clipPaths.merge(clipPathsEnter)
           .selectAll('path')
           .attr('d', path);


        var drawLayer = selection.selectAll('.layer-osm.areas');
        var touchLayer = selection.selectAll('.layer-touch.areas');

        // Draw areas..
        var areagroup = drawLayer
            .selectAll('g.areagroup')
            .data(['fill', 'shadow', 'stroke']);

        areagroup = areagroup.enter()
            .append('g')
            .attr('class', function(d) { return 'areagroup area-' + d; })
            .merge(areagroup);

        var paths = areagroup
            .selectAll('path')
            .filter(filter)
            .data(function(layer) { return data[layer]; }, osmEntity.key);

        paths.exit()
            .remove();


        var fillpaths = selection.selectAll('.area-fill path.area').nodes();
        var bisect = d3_bisector(function(node) { return -node.__data__.area(graph); }).left;

        function sortedByArea(entity) {
            if (this._parent.__data__ === 'fill') {
                return fillpaths[bisect(fillpaths, -entity.area(graph))];
            }
        }


        var graphEditClass = function(d) {
            if (d.type !== 'way'){
                return ''; 
            }
            var graphEdited = d.nodes.some(function(n) {
                if (!base.entities[n]) {
                    return true; 
                }                
                var result = !_isEqual(_omit(graph.entities[n], ['tags', 'v']), _omit(base.entities[n], ['tags', 'v'])); 
                return result; 
            });

            if (graphEdited){
                return 'graphedited'; 
            }

            return (!_isEqual(graph.entities[d.id].tags, base.entities[d.id].tags)) ? 'tagedited' : '';
        };

        paths = paths.enter()
            .insert('path', sortedByArea)
            .merge(paths)
            .each(function(entity) {
                var layer = this.parentNode.__data__;
                this.setAttribute('class', entity.type + ' area ' + layer + ' ' + graphEditClass(entity) + ' ' + entity.id);

                if (layer === 'fill') {
                    this.setAttribute('clip-path', 'url(#' + entity.id + '-clippath)');
                    this.style.fill = this.style.stroke = getPatternStyle(entity.tags);
                }
            })
            .call(svgTagClasses())
            .attr('d', path);


        // Draw touch targets..
        touchLayer
            .call(drawTargets, graph, data.stroke, filter);
    }

    return drawAreas;
}<|MERGE_RESOLUTION|>--- conflicted
+++ resolved
@@ -3,13 +3,9 @@
 import { osmEntity, osmIsOldMultipolygonOuterMember } from '../osm';
 import { svgPath, svgSegmentWay } from './helpers';
 import { svgTagClasses } from './tag_classes';
-<<<<<<< HEAD
 import _isEqual from 'lodash-es/isEqual';
 import _omit from 'lodash-es/omit';
-=======
 import { svgTagPattern } from './tag_pattern';
-
->>>>>>> 7e3e7409
 
 export function svgAreas(projection, context) {
 
@@ -167,18 +163,18 @@
 
         var graphEditClass = function(d) {
             if (d.type !== 'way'){
-                return ''; 
+                return '';
             }
             var graphEdited = d.nodes.some(function(n) {
                 if (!base.entities[n]) {
-                    return true; 
-                }                
-                var result = !_isEqual(_omit(graph.entities[n], ['tags', 'v']), _omit(base.entities[n], ['tags', 'v'])); 
-                return result; 
+                    return true;
+                }
+                var result = !_isEqual(_omit(graph.entities[n], ['tags', 'v']), _omit(base.entities[n], ['tags', 'v']));
+                return result;
             });
 
             if (graphEdited){
-                return 'graphedited'; 
+                return 'graphedited';
             }
 
             return (!_isEqual(graph.entities[d.id].tags, base.entities[d.id].tags)) ? 'tagedited' : '';
