--- conflicted
+++ resolved
@@ -991,13 +991,10 @@
       download_changes: Or download osmChange file
       done: "All conflicts resolved!"
       help: "Another user changed some of the same map features you changed. Click on each feature below for more details about the conflict, and choose whether to keep your changes or the other user's changes."
-<<<<<<< HEAD
   download_osc:
     title: Download
     help: "Download current changes to the map in an osc file."
     no_changes: No changes to download.
-=======
->>>>>>> 72d56e54
   merge_remote_changes:
     conflict:
       deleted: 'This feature has been deleted by {user}.'
@@ -2319,7 +2316,6 @@
       circle_tank: "**Press the {circularize_icon} {circularize} button to make the tank a circle.**"
       retry_circle: "You didn't press the {circularize_icon} {circularize} button. Try again."
       play: "Great Job! Practice tracing a few more buildings, and try some of the other operations in the edit menu. **When you are ready to continue to the next chapter, press '{next}'.**"
-<<<<<<< HEAD
     rapid:
       title: "RapiD Features"
       start: "{rapid} AI-assisted features are generated from satellite imagery processing with machine-learning algorithms. This section of the walkthrough will teach you how to use these AI-assisted features."
@@ -2338,8 +2334,6 @@
       ignore_road: "This time, press the 'Ignore this Feature' button to remove the incorrect road from the working map. This helps our AI learning algorithms get better over time."
       help: "You're now ready to use AI-assisted roads! Once you have had some practice, be sure to look in the {button} Help button for key shortcuts with the {rapid} icon. These indicate new RapiD-specific shortcuts that speed up your mapping."
       done: "You're all done! One final note- AI-assisted roads don't appear everywhere. For the most up-to-date information on feature availability, check the [MapWithAI site](https://github.com/facebookmicrosites/Open-Mapping-At-Facebook/wiki/Available-Countries). **Click '{next}' to continue.**"
-=======
->>>>>>> 72d56e54
     startediting:
       title: "Start Editing"
       help: "You're now ready to edit OpenStreetMap!{br}You can replay this walkthrough anytime or view more documentation by pressing the {help_icon} {help} button or the `{help_key}` key."
